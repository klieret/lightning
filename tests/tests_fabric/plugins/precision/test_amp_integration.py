# Copyright The Lightning AI team.
#
# Licensed under the Apache License, Version 2.0 (the "License");
# you may not use this file except in compliance with the License.
# You may obtain a copy of the License at
#
#     http://www.apache.org/licenses/LICENSE-2.0
#
# Unless required by applicable law or agreed to in writing, software
# distributed under the License is distributed on an "AS IS" BASIS,
# WITHOUT WARRANTIES OR CONDITIONS OF ANY KIND, either express or implied.
# See the License for the specific language governing permissions and
# limitations under the License.
"""Integration tests for Automatic Mixed Precision (AMP) training."""
import pytest
import torch
import torch.nn as nn
from lightning.fabric import Fabric, seed_everything
<<<<<<< HEAD

from tests_fabric.helpers.models import BoringFabric
=======
>>>>>>> 017262e5
from tests_fabric.helpers.runif import RunIf


class MixedPrecisionModule(nn.Module):
    def __init__(self, expected_dtype):
        super().__init__()
        self.expected_dtype = expected_dtype
        self.layer = torch.nn.Linear(32, 2)

    def forward(self, x):
        assert x.dtype == self.expected_dtype
        if x.device.type == "cpu":
            assert torch.is_autocast_cpu_enabled()
        else:
            assert torch.is_autocast_enabled()
        output = self.layer(x)
        assert output.dtype == self.expected_dtype
        return output


@pytest.mark.parametrize(
    ("accelerator", "precision", "expected_dtype"),
    [
        ("cpu", "16-mixed", torch.bfloat16),
        ("cpu", "bf16-mixed", torch.bfloat16),
        pytest.param("cuda", "16-mixed", torch.float16, marks=RunIf(min_cuda_gpus=2)),
        pytest.param("cuda", "bf16-mixed", torch.bfloat16, marks=RunIf(min_cuda_gpus=2, bf16_cuda=True)),
    ],
)
def test_amp(accelerator, precision, expected_dtype):
    fabric = Fabric(accelerator=accelerator, precision=precision, devices=2, strategy="ddp_spawn")
    fabric.launch(_test_amp, expected_dtype)


def _test_amp(fabric, expected_dtype):
    model = MixedPrecisionModule(expected_dtype)
    optimizer = torch.optim.Adam(model.parameters(), lr=0.1)
    model, optimizer = fabric.setup(model, optimizer)

    batch = torch.rand(2, 32, device=fabric.device)
    assert model.layer.weight.dtype == torch.float32
    assert batch.dtype == torch.float32

    output = model(batch)
    assert output.dtype == torch.float32

    loss = torch.nn.functional.mse_loss(output, torch.ones_like(output))
    fabric.backward(loss)
    assert model.layer.weight.grad.dtype == torch.float32

    optimizer.step()
    optimizer.zero_grad()


@RunIf(min_torch="1.13", min_cuda_gpus=1)
def test_amp_fused_optimizer_parity():
    def run(fused=False):
        seed_everything(1234)
        fabric = Fabric(accelerator="cuda", precision=16, devices=1)

        model = nn.Linear(10, 10).to(fabric.device)  # TODO: replace with individual setup_module call
        optimizer = torch.optim.Adam(model.parameters(), lr=1.0, fused=fused)

        model, optimizer = fabric.setup(model, optimizer)
        assert isinstance(fabric._precision.scaler, torch.cuda.amp.GradScaler)

        data = torch.randn(10, 10, device="cuda")
        target = torch.randn(10, 10, device="cuda")

        losses = []
        for _ in range(5):
            optimizer.zero_grad()
            output = model(data)
            loss = (output - target).abs().sum()
            fabric.backward(loss)
            optimizer.step()
            losses.append(loss.detach())
        return torch.stack(losses), model.parameters()

    losses, params = run(fused=False)
    losses_fused, params_fused = run(fused=True)

    # Both the regular and the fused version of Adam produce the same losses and model weights
    torch.testing.assert_close(losses, losses_fused)
    for p, q in zip(params, params_fused):
        torch.testing.assert_close(p, q)<|MERGE_RESOLUTION|>--- conflicted
+++ resolved
@@ -15,12 +15,8 @@
 import pytest
 import torch
 import torch.nn as nn
+
 from lightning.fabric import Fabric, seed_everything
-<<<<<<< HEAD
-
-from tests_fabric.helpers.models import BoringFabric
-=======
->>>>>>> 017262e5
 from tests_fabric.helpers.runif import RunIf
 
 
