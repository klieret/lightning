--- conflicted
+++ resolved
@@ -19,16 +19,10 @@
 
 import pytest
 import torch
-<<<<<<< HEAD
-from lightning.fabric.accelerators import CPUAccelerator
-=======
 from torch.optim import Optimizer
 
 from lightning.fabric.accelerators import CPUAccelerator, CUDAAccelerator
->>>>>>> 017262e5
 from lightning.fabric.strategies import DeepSpeedStrategy
-from torch.optim import Optimizer
-
 from tests_fabric.helpers.runif import RunIf
 
 
