# Copyright The Lightning AI team.
#
# Licensed under the Apache License, Version 2.0 (the "License");
# you may not use this file except in compliance with the License.
# You may obtain a copy of the License at
#
#     http://www.apache.org/licenses/LICENSE-2.0
#
# Unless required by applicable law or agreed to in writing, software
# distributed under the License is distributed on an "AS IS" BASIS,
# WITHOUT WARRANTIES OR CONDITIONS OF ANY KIND, either express or implied.
# See the License for the specific language governing permissions and
# limitations under the License.
import glob
import inspect
import json
import operator
import os
from contextlib import ExitStack, contextmanager, redirect_stdout
from io import StringIO
from pathlib import Path
from typing import Callable, List, Optional, Union
from unittest import mock
from unittest.mock import ANY

import pytest
import torch
import yaml
<<<<<<< HEAD
=======
from lightning_utilities import compare_version
from lightning_utilities.test.warning import no_warning_call
from tensorboard.backend.event_processing import event_accumulator
from tensorboard.plugins.hparams.plugin_data_pb2 import HParamsPluginData
from torch.optim import SGD
from torch.optim.lr_scheduler import ReduceLROnPlateau, StepLR

>>>>>>> 050d6450
from lightning.fabric.plugins.environments import SLURMEnvironment
from lightning.pytorch import Callback, LightningDataModule, LightningModule, Trainer, __version__, seed_everything
from lightning.pytorch.callbacks import LearningRateMonitor, ModelCheckpoint
from lightning.pytorch.cli import (
    _JSONARGPARSE_SIGNATURES_AVAILABLE,
    LightningArgumentParser,
    LightningCLI,
    LRSchedulerCallable,
    LRSchedulerTypeTuple,
    OptimizerCallable,
    SaveConfigCallback,
    instantiate_class,
)
from lightning.pytorch.demos.boring_classes import BoringDataModule, BoringModel
from lightning.pytorch.loggers import _COMET_AVAILABLE, TensorBoardLogger
from lightning.pytorch.loggers.csv_logs import CSVLogger
from lightning.pytorch.loggers.neptune import _NEPTUNE_AVAILABLE
from lightning.pytorch.loggers.wandb import _WANDB_AVAILABLE
from lightning.pytorch.strategies import DDPStrategy
from lightning.pytorch.trainer.states import TrainerFn
from lightning.pytorch.utilities.exceptions import MisconfigurationException
from lightning.pytorch.utilities.imports import _TORCHVISION_AVAILABLE
from lightning_utilities.test.warning import no_warning_call
from tensorboard.backend.event_processing import event_accumulator
from tensorboard.plugins.hparams.plugin_data_pb2 import HParamsPluginData
from torch.optim import SGD
from torch.optim.lr_scheduler import ReduceLROnPlateau, StepLR

from tests_pytorch.helpers.runif import RunIf

if _JSONARGPARSE_SIGNATURES_AVAILABLE:
    from jsonargparse import Namespace, lazy_instance
else:
    from argparse import Namespace


@contextmanager
def mock_subclasses(baseclass, *subclasses):
    """Mocks baseclass so that it only has the given child subclasses."""
    with ExitStack() as stack:
        mgr = mock.patch.object(baseclass, "__subclasses__", return_value=[*subclasses])
        stack.enter_context(mgr)
        for mgr in [mock.patch.object(s, "__subclasses__", return_value=[]) for s in subclasses]:
            stack.enter_context(mgr)
        yield None


@pytest.fixture()
def cleandir(tmp_path, monkeypatch):
    monkeypatch.chdir(tmp_path)
    return


@pytest.fixture(autouse=True)
def ensure_cleandir():
    yield
    # make sure tests don't leave configuration files
    assert not glob.glob("*.yaml")


@pytest.mark.parametrize("cli_args", [["--callbacks=1", "--logger"], ["--foo", "--bar=1"]])
def test_add_argparse_args_redefined_error(cli_args, monkeypatch):
    """Asserts error raised in case of passing not default cli arguments."""

    class _UnkArgError(Exception):
        pass

    def _raise():
        raise _UnkArgError

    parser = LightningArgumentParser(add_help=False, parse_as_dict=False)
    parser.add_lightning_class_args(Trainer, None)

    monkeypatch.setattr(parser, "exit", lambda *args: _raise(), raising=True)

    with pytest.raises(_UnkArgError):
        parser.parse_args(cli_args)


class Model(LightningModule):
    def __init__(self, model_param: int):
        super().__init__()
        self.model_param = model_param


def _model_builder(model_param: int) -> Model:
    return Model(model_param)


def _trainer_builder(
    limit_train_batches: int, fast_dev_run: bool = False, callbacks: Optional[Union[List[Callback], Callback]] = None
) -> Trainer:
    return Trainer(limit_train_batches=limit_train_batches, fast_dev_run=fast_dev_run, callbacks=callbacks)


@pytest.mark.parametrize(("trainer_class", "model_class"), [(Trainer, Model), (_trainer_builder, _model_builder)])
def test_lightning_cli(trainer_class, model_class, monkeypatch):
    """Test that LightningCLI correctly instantiates model, trainer and calls fit."""
    expected_model = {"model_param": 7}
    expected_trainer = {"limit_train_batches": 100}

    def fit(trainer, model):
        for k, v in expected_model.items():
            assert getattr(model, k) == v
        for k, v in expected_trainer.items():
            assert getattr(trainer, k) == v
        save_callback = [x for x in trainer.callbacks if isinstance(x, SaveConfigCallback)]
        assert len(save_callback) == 1
        save_callback[0].on_train_start(trainer, model)

    def on_train_start(callback, trainer, _):
        config_dump = callback.parser.dump(callback.config, skip_none=False)
        for k, v in expected_model.items():
            assert f"  {k}: {v}" in config_dump
        for k, v in expected_trainer.items():
            assert f"  {k}: {v}" in config_dump
        trainer.ran_asserts = True

    monkeypatch.setattr(Trainer, "fit", fit)
    monkeypatch.setattr(SaveConfigCallback, "on_train_start", on_train_start)

    with mock.patch("sys.argv", ["any.py", "fit", "--model.model_param=7", "--trainer.limit_train_batches=100"]):
        cli = LightningCLI(model_class, trainer_class=trainer_class, save_config_callback=SaveConfigCallback)
        assert hasattr(cli.trainer, "ran_asserts")
        assert cli.trainer.ran_asserts


def test_lightning_cli_args_callbacks(cleandir):
    callbacks = [
        {
            "class_path": "lightning.pytorch.callbacks.LearningRateMonitor",
            "init_args": {"logging_interval": "epoch", "log_momentum": True},
        },
        {"class_path": "lightning.pytorch.callbacks.ModelCheckpoint", "init_args": {"monitor": "NAME"}},
    ]

    class TestModel(BoringModel):
        def on_fit_start(self):
            callback = [c for c in self.trainer.callbacks if isinstance(c, LearningRateMonitor)]
            assert len(callback) == 1
            assert callback[0].logging_interval == "epoch"
            assert callback[0].log_momentum is True
            callback = [c for c in self.trainer.callbacks if isinstance(c, ModelCheckpoint)]
            assert len(callback) == 1
            assert callback[0].monitor == "NAME"
            self.trainer.ran_asserts = True

    with mock.patch("sys.argv", ["any.py", "fit", f"--trainer.callbacks={json.dumps(callbacks)}"]):
        cli = LightningCLI(TestModel, trainer_defaults={"fast_dev_run": True, "logger": CSVLogger(".")})

    assert cli.trainer.ran_asserts


def test_lightning_cli_single_arg_callback():
    with mock.patch("sys.argv", ["any.py", "--trainer.callbacks=DeviceStatsMonitor"]):
        cli = LightningCLI(BoringModel, run=False)

    assert cli.config.trainer.callbacks.class_path == "lightning.pytorch.callbacks.DeviceStatsMonitor"
    assert not isinstance(cli.config_init.trainer, list)


@pytest.mark.parametrize("run", [False, True])
def test_lightning_cli_configurable_callbacks(cleandir, run):
    class MyLightningCLI(LightningCLI):
        def add_arguments_to_parser(self, parser):
            parser.add_lightning_class_args(LearningRateMonitor, "learning_rate_monitor")

        def fit(self, **_):
            pass

    cli_args = ["fit"] if run else []
    cli_args += ["--learning_rate_monitor.logging_interval=epoch"]

    with mock.patch("sys.argv", ["any.py"] + cli_args):
        cli = MyLightningCLI(BoringModel, run=run)

    callback = [c for c in cli.trainer.callbacks if isinstance(c, LearningRateMonitor)]
    assert len(callback) == 1
    assert callback[0].logging_interval == "epoch"


def test_lightning_cli_args_cluster_environments(cleandir):
    plugins = [{"class_path": "lightning.fabric.plugins.environments.SLURMEnvironment"}]

    class TestModel(BoringModel):
        def on_fit_start(self):
            # Ensure SLURMEnvironment is set, instead of default LightningEnvironment
            assert isinstance(self.trainer._accelerator_connector.cluster_environment, SLURMEnvironment)
            self.trainer.ran_asserts = True

    with mock.patch("sys.argv", ["any.py", "fit", f"--trainer.plugins={json.dumps(plugins)}"]):
        cli = LightningCLI(TestModel, trainer_defaults={"fast_dev_run": True})

    assert cli.trainer.ran_asserts


class DataDirDataModule(BoringDataModule):
    def __init__(self, data_dir):
        super().__init__()


def test_lightning_cli_args(cleandir):
    cli_args = [
        "fit",
        "--data.data_dir=.",
        "--trainer.max_epochs=1",
        "--trainer.limit_train_batches=1",
        "--trainer.limit_val_batches=0",
        "--trainer.enable_model_summary=False",
        "--trainer.logger=False",
        "--seed_everything=1234",
    ]

    with mock.patch("sys.argv", ["any.py"] + cli_args):
        cli = LightningCLI(BoringModel, DataDirDataModule)

    config_path = "config.yaml"
    assert os.path.isfile(config_path)
    with open(config_path) as f:
        loaded_config = yaml.safe_load(f.read())

    cli_config = cli.config["fit"].as_dict()
    assert cli_config["seed_everything"] == 1234
    assert "model" not in loaded_config
    assert "model" not in cli_config
    assert loaded_config["data"] == cli_config["data"]
    assert loaded_config["trainer"] == cli_config["trainer"]


@pytest.mark.skipif(compare_version("jsonargparse", operator.lt, "4.21.3"), reason="vulnerability with failing imports")
def test_lightning_env_parse(cleandir):
    out = StringIO()
    with mock.patch("sys.argv", ["", "fit", "--help"]), redirect_stdout(out), pytest.raises(SystemExit):
        LightningCLI(BoringModel, DataDirDataModule, parser_kwargs={"default_env": True})
    out = out.getvalue()
    assert "PL_FIT__CONFIG" in out
    assert "PL_FIT__SEED_EVERYTHING" in out
    assert "PL_FIT__TRAINER__LOGGER" in out
    assert "PL_FIT__DATA__DATA_DIR" in out
    assert "PL_FIT__CKPT_PATH" in out

    env_vars = {
        "PL_FIT__DATA__DATA_DIR": ".",
        "PL_FIT__TRAINER__DEFAULT_ROOT_DIR": ".",
        "PL_FIT__TRAINER__MAX_EPOCHS": "1",
        "PL_FIT__TRAINER__LOGGER": "False",
    }
    with mock.patch.dict(os.environ, env_vars), mock.patch("sys.argv", ["", "fit"]):
        cli = LightningCLI(BoringModel, DataDirDataModule, parser_kwargs={"default_env": True})
    assert cli.config.fit.data.data_dir == "."
    assert cli.config.fit.trainer.default_root_dir == "."
    assert cli.config.fit.trainer.max_epochs == 1
    assert cli.config.fit.trainer.logger is False


def test_lightning_cli_save_config_cases(cleandir):
    config_path = "config.yaml"
    cli_args = ["fit", "--trainer.logger=false", "--trainer.fast_dev_run=1"]

    # With fast_dev_run!=False config should not be saved
    with mock.patch("sys.argv", ["any.py"] + cli_args):
        LightningCLI(BoringModel)
    assert not os.path.isfile(config_path)

    # With fast_dev_run==False config should be saved
    cli_args[-1] = "--trainer.max_epochs=1"
    with mock.patch("sys.argv", ["any.py"] + cli_args):
        LightningCLI(BoringModel)
    assert os.path.isfile(config_path)

    # If run again on same directory exception should be raised since config file already exists
    with mock.patch("sys.argv", ["any.py"] + cli_args), pytest.raises(RuntimeError):
        LightningCLI(BoringModel)


def test_lightning_cli_save_config_only_once(cleandir):
    config_path = "config.yaml"
    cli_args = ["--trainer.logger=false", "--trainer.max_epochs=1"]

    with mock.patch("sys.argv", ["any.py"] + cli_args):
        cli = LightningCLI(BoringModel, run=False)

    save_config_callback = next(c for c in cli.trainer.callbacks if isinstance(c, SaveConfigCallback))
    assert not save_config_callback.overwrite
    assert not save_config_callback.already_saved
    cli.trainer.fit(cli.model)
    assert os.path.isfile(config_path)
    assert save_config_callback.already_saved
    cli.trainer.test(cli.model)  # Should not fail because config already saved


def test_save_to_log_dir_false_error():
    with pytest.raises(ValueError):
        SaveConfigCallback(
            LightningArgumentParser(),
            Namespace(),
            save_to_log_dir=False,
        )


def test_lightning_cli_logger_save_config(cleandir):
    class LoggerSaveConfigCallback(SaveConfigCallback):
        def __init__(self, *args, **kwargs) -> None:
            super().__init__(*args, save_to_log_dir=False, **kwargs)

        def save_config(self, trainer: Trainer, pl_module: LightningModule, stage: str) -> None:
            nonlocal config
            config = self.parser.dump(self.config)
            trainer.logger.log_hyperparams({"config": config})

    config = None
    cli_args = [
        "fit",
        "--trainer.max_epochs=1",
        "--trainer.logger=TensorBoardLogger",
        f"--trainer.logger.save_dir={os.getcwd()}",
    ]

    with mock.patch("sys.argv", ["any.py"] + cli_args):
        cli = LightningCLI(
            BoringModel,
            save_config_callback=LoggerSaveConfigCallback,
        )

    assert os.path.isdir(cli.trainer.log_dir)
    assert not os.path.isfile(os.path.join(cli.trainer.log_dir, "config.yaml"))

    events_file = glob.glob(os.path.join(cli.trainer.log_dir, "events.out.tfevents.*"))
    assert len(events_file) == 1
    ea = event_accumulator.EventAccumulator(events_file[0])
    ea.Reload()
    data = ea._plugin_to_tag_to_content["hparams"]["_hparams_/session_start_info"]
    hparam_data = HParamsPluginData.FromString(data).session_start_info.hparams
    assert hparam_data.get("config") is not None
    assert hparam_data["config"].string_value == config


def test_lightning_cli_config_and_subclass_mode(cleandir):
    input_config = {
        "fit": {
            "model": {"class_path": "lightning.pytorch.demos.boring_classes.BoringModel"},
            "data": {
                "class_path": "DataDirDataModule",
                "init_args": {"data_dir": "."},
            },
            "trainer": {"max_epochs": 1, "enable_model_summary": False, "logger": False},
        }
    }
    config_path = "config.yaml"
    with open(config_path, "w") as f:
        f.write(yaml.dump(input_config))

    with mock.patch("sys.argv", ["any.py", "--config", config_path]), mock_subclasses(
        LightningDataModule, DataDirDataModule
    ):
        cli = LightningCLI(
            BoringModel,
            BoringDataModule,
            subclass_mode_model=True,
            subclass_mode_data=True,
            save_config_kwargs={"overwrite": True},
        )

    config_path = "config.yaml"
    assert os.path.isfile(config_path)
    with open(config_path) as f:
        loaded_config = yaml.safe_load(f.read())

    cli_config = cli.config["fit"].as_dict()
    assert loaded_config["model"] == cli_config["model"]
    assert loaded_config["data"] == cli_config["data"]
    assert loaded_config["trainer"] == cli_config["trainer"]


def any_model_any_data_cli():
    LightningCLI(LightningModule, LightningDataModule, subclass_mode_model=True, subclass_mode_data=True)


@pytest.mark.skipif(compare_version("jsonargparse", operator.lt, "4.21.3"), reason="vulnerability with failing imports")
def test_lightning_cli_help():
    cli_args = ["any.py", "fit", "--help"]
    out = StringIO()
    with mock.patch("sys.argv", cli_args), redirect_stdout(out), pytest.raises(SystemExit):
        any_model_any_data_cli()
    out = out.getvalue()

    assert "--print_config" in out
    assert "--config" in out
    assert "--seed_everything" in out
    assert "--model.help" in out
    assert "--data.help" in out

    skip_params = {"self"}
    for param in inspect.signature(Trainer.__init__).parameters:
        if param not in skip_params:
            assert f"--trainer.{param}" in out

    cli_args = ["any.py", "fit", "--data.help=DataDirDataModule"]
    out = StringIO()
    with mock.patch("sys.argv", cli_args), redirect_stdout(out), mock_subclasses(
        LightningDataModule, DataDirDataModule
    ), pytest.raises(SystemExit):
        any_model_any_data_cli()

    assert "--data.init_args.data_dir" in out.getvalue()


def test_lightning_cli_print_config():
    cli_args = [
        "any.py",
        "predict",
        "--seed_everything=1234",
        "--model=lightning.pytorch.demos.boring_classes.BoringModel",
        "--data=lightning.pytorch.demos.boring_classes.BoringDataModule",
        "--print_config",
    ]
    out = StringIO()
    with mock.patch("sys.argv", cli_args), redirect_stdout(out), pytest.raises(SystemExit):
        any_model_any_data_cli()

    text = out.getvalue()
    # test dump_header
    assert text.startswith(f"# lightning.pytorch=={__version__}")

    outval = yaml.safe_load(text)
    assert outval["seed_everything"] == 1234
    assert outval["model"]["class_path"] == "lightning.pytorch.demos.boring_classes.BoringModel"
    assert outval["data"]["class_path"] == "lightning.pytorch.demos.boring_classes.BoringDataModule"
    assert outval["ckpt_path"] is None


def test_lightning_cli_submodules(cleandir):
    class MainModule(BoringModel):
        def __init__(self, submodule1: LightningModule, submodule2: LightningModule, main_param: int = 1):
            super().__init__()
            self.submodule1 = submodule1
            self.submodule2 = submodule2

    config = """model:
        main_param: 2
        submodule1:
            class_path: lightning.pytorch.demos.boring_classes.BoringModel
        submodule2:
            class_path: lightning.pytorch.demos.boring_classes.BoringModel
    """
    config_path = Path("config.yaml")
    config_path.write_text(config)

    cli_args = [f"--config={config_path}"]
    with mock.patch("sys.argv", ["any.py"] + cli_args):
        cli = LightningCLI(MainModule, run=False)

    assert cli.config["model"]["main_param"] == 2
    assert isinstance(cli.model.submodule1, BoringModel)
    assert isinstance(cli.model.submodule2, BoringModel)


@pytest.mark.skipif(not _TORCHVISION_AVAILABLE, reason=str(_TORCHVISION_AVAILABLE))
def test_lightning_cli_torch_modules(cleandir):
    class TestModule(BoringModel):
        def __init__(self, activation: torch.nn.Module = None, transform: Optional[List[torch.nn.Module]] = None):
            super().__init__()
            self.activation = activation
            self.transform = transform

    config = """model:
        activation:
          class_path: torch.nn.LeakyReLU
          init_args:
            negative_slope: 0.2
        transform:
          - class_path: torchvision.transforms.Resize
            init_args:
              size: 64
          - class_path: torchvision.transforms.CenterCrop
            init_args:
              size: 64
    """
    config_path = Path("config.yaml")
    config_path.write_text(config)

    cli_args = [f"--config={config_path}"]
    with mock.patch("sys.argv", ["any.py"] + cli_args):
        cli = LightningCLI(TestModule, run=False)

    assert isinstance(cli.model.activation, torch.nn.LeakyReLU)
    assert cli.model.activation.negative_slope == 0.2
    assert len(cli.model.transform) == 2
    assert all(isinstance(v, torch.nn.Module) for v in cli.model.transform)


class BoringModelRequiredClasses(BoringModel):
    def __init__(self, num_classes: int, batch_size: int = 8):
        super().__init__()
        self.num_classes = num_classes
        self.batch_size = batch_size


class BoringDataModuleBatchSizeAndClasses(BoringDataModule):
    def __init__(self, batch_size: int = 8):
        super().__init__()
        self.batch_size = batch_size
        self.num_classes = 5  # only available after instantiation


def test_lightning_cli_link_arguments():
    class MyLightningCLI(LightningCLI):
        def add_arguments_to_parser(self, parser):
            parser.link_arguments("data.batch_size", "model.batch_size")
            parser.link_arguments("data.num_classes", "model.num_classes", apply_on="instantiate")

    cli_args = ["--data.batch_size=12"]

    with mock.patch("sys.argv", ["any.py"] + cli_args):
        cli = MyLightningCLI(BoringModelRequiredClasses, BoringDataModuleBatchSizeAndClasses, run=False)

    assert cli.model.batch_size == 12
    assert cli.model.num_classes == 5

    class MyLightningCLI(LightningCLI):
        def add_arguments_to_parser(self, parser):
            parser.link_arguments("data.batch_size", "model.init_args.batch_size")
            parser.link_arguments("data.num_classes", "model.init_args.num_classes", apply_on="instantiate")

    cli_args[-1] = "--model=tests_pytorch.test_cli.BoringModelRequiredClasses"

    with mock.patch("sys.argv", ["any.py"] + cli_args):
        cli = MyLightningCLI(
            BoringModelRequiredClasses, BoringDataModuleBatchSizeAndClasses, subclass_mode_model=True, run=False
        )

    assert cli.model.batch_size == 8
    assert cli.model.num_classes == 5


class EarlyExitTestModel(BoringModel):
    def on_fit_start(self):
        raise MisconfigurationException("Error on fit start")


# mps not yet supported by distributed
@RunIf(skip_windows=True, mps=False)
@pytest.mark.parametrize("logger", [False, TensorBoardLogger(".")])
@pytest.mark.parametrize("strategy", ["ddp_spawn", "ddp"])
def test_cli_distributed_save_config_callback(cleandir, logger, strategy):
    from torch.multiprocessing import ProcessRaisedException

    with mock.patch("sys.argv", ["any.py", "fit"]), pytest.raises(
        (MisconfigurationException, ProcessRaisedException), match=r"Error on fit start"
    ):
        LightningCLI(
            EarlyExitTestModel,
            trainer_defaults={
                "logger": logger,
                "max_steps": 1,
                "max_epochs": 1,
                "strategy": strategy,
                "accelerator": "auto",
                "devices": 1,
            },
        )
    if logger:
        config_dir = Path("lightning_logs")
        # no more version dirs should get created
        assert os.listdir(config_dir) == ["version_0"]
        config_path = config_dir / "version_0" / "config.yaml"
    else:
        config_path = "config.yaml"
    assert os.path.isfile(config_path)


def test_cli_config_overwrite(cleandir):
    trainer_defaults = {"max_steps": 1, "max_epochs": 1, "logger": False}

    argv = ["any.py", "fit"]
    with mock.patch("sys.argv", argv):
        LightningCLI(BoringModel, trainer_defaults=trainer_defaults)
    with mock.patch("sys.argv", argv), pytest.raises(RuntimeError, match="Aborting to avoid overwriting"):
        LightningCLI(BoringModel, trainer_defaults=trainer_defaults)
    with mock.patch("sys.argv", argv):
        LightningCLI(BoringModel, save_config_kwargs={"overwrite": True}, trainer_defaults=trainer_defaults)


def test_cli_config_filename(tmpdir):
    with mock.patch("sys.argv", ["any.py", "fit"]):
        LightningCLI(
            BoringModel,
            trainer_defaults={"default_root_dir": str(tmpdir), "logger": False, "max_steps": 1, "max_epochs": 1},
            save_config_kwargs={"config_filename": "name.yaml"},
        )
    assert os.path.isfile(tmpdir / "name.yaml")


@pytest.mark.parametrize("run", [False, True])
def test_lightning_cli_optimizer(run):
    class MyLightningCLI(LightningCLI):
        def add_arguments_to_parser(self, parser):
            parser.add_optimizer_args(torch.optim.Adam)

    match = "BoringModel.configure_optimizers` will be overridden by " "`MyLightningCLI.configure_optimizers`"
    argv = ["fit", "--trainer.fast_dev_run=1"] if run else []
    with mock.patch("sys.argv", ["any.py"] + argv), pytest.warns(UserWarning, match=match):
        cli = MyLightningCLI(BoringModel, run=run)

    assert cli.model.configure_optimizers is not BoringModel.configure_optimizers

    if not run:
        optimizer = cli.model.configure_optimizers()
        assert isinstance(optimizer, torch.optim.Adam)
    else:
        assert len(cli.trainer.optimizers) == 1
        assert isinstance(cli.trainer.optimizers[0], torch.optim.Adam)
        assert len(cli.trainer.lr_scheduler_configs) == 0


def test_lightning_cli_optimizer_and_lr_scheduler():
    class MyLightningCLI(LightningCLI):
        def add_arguments_to_parser(self, parser):
            parser.add_optimizer_args(torch.optim.Adam)
            parser.add_lr_scheduler_args(torch.optim.lr_scheduler.ExponentialLR)

    cli_args = ["fit", "--trainer.fast_dev_run=1", "--lr_scheduler.gamma=0.8"]

    with mock.patch("sys.argv", ["any.py"] + cli_args):
        cli = MyLightningCLI(BoringModel)

    assert cli.model.configure_optimizers is not BoringModel.configure_optimizers
    assert len(cli.trainer.optimizers) == 1
    assert isinstance(cli.trainer.optimizers[0], torch.optim.Adam)
    assert len(cli.trainer.lr_scheduler_configs) == 1
    assert isinstance(cli.trainer.lr_scheduler_configs[0].scheduler, torch.optim.lr_scheduler.ExponentialLR)
    assert cli.trainer.lr_scheduler_configs[0].scheduler.gamma == 0.8


def test_cli_no_need_configure_optimizers(cleandir):
    class BoringModel(LightningModule):
        def __init__(self):
            super().__init__()
            self.layer = torch.nn.Linear(32, 2)

        def training_step(self, *_):
            ...

        def train_dataloader(self):
            ...

        # did not define `configure_optimizers`

    from lightning.pytorch.trainer.configuration_validator import __verify_train_val_loop_configuration

    with mock.patch("sys.argv", ["any.py", "fit", "--optimizer=Adam"]), mock.patch(
        "lightning.pytorch.Trainer._run_stage"
    ) as run, mock.patch(
        "lightning.pytorch.trainer.configuration_validator.__verify_train_val_loop_configuration",
        wraps=__verify_train_val_loop_configuration,
    ) as verify:
        cli = LightningCLI(BoringModel)
    run.assert_called_once()
    verify.assert_called_once_with(cli.trainer, cli.model)


def test_lightning_cli_optimizer_and_lr_scheduler_subclasses(cleandir):
    class MyLightningCLI(LightningCLI):
        def add_arguments_to_parser(self, parser):
            parser.add_optimizer_args((torch.optim.SGD, torch.optim.Adam))
            parser.add_lr_scheduler_args((torch.optim.lr_scheduler.StepLR, torch.optim.lr_scheduler.ExponentialLR))

    optimizer_arg = {"class_path": "torch.optim.Adam", "init_args": {"lr": 0.01}}
    lr_scheduler_arg = {"class_path": "torch.optim.lr_scheduler.StepLR", "init_args": {"step_size": 50}}
    cli_args = [
        "fit",
        "--trainer.max_epochs=1",
        f"--optimizer={json.dumps(optimizer_arg)}",
        f"--lr_scheduler={json.dumps(lr_scheduler_arg)}",
    ]

    with mock.patch("sys.argv", ["any.py"] + cli_args):
        cli = MyLightningCLI(BoringModel)

    assert len(cli.trainer.optimizers) == 1
    assert isinstance(cli.trainer.optimizers[0], torch.optim.Adam)
    assert len(cli.trainer.lr_scheduler_configs) == 1
    assert isinstance(cli.trainer.lr_scheduler_configs[0].scheduler, torch.optim.lr_scheduler.StepLR)
    assert cli.trainer.lr_scheduler_configs[0].scheduler.step_size == 50


@pytest.mark.parametrize("use_generic_base_class", [False, True])
def test_lightning_cli_optimizers_and_lr_scheduler_with_link_to(use_generic_base_class):
    class MyLightningCLI(LightningCLI):
        def add_arguments_to_parser(self, parser):
            parser.add_optimizer_args(
                (torch.optim.Optimizer,) if use_generic_base_class else torch.optim.Adam,
                nested_key="optim1",
                link_to="model.optim1",
            )
            parser.add_optimizer_args((torch.optim.ASGD, torch.optim.SGD), nested_key="optim2", link_to="model.optim2")
            parser.add_lr_scheduler_args(
                LRSchedulerTypeTuple if use_generic_base_class else torch.optim.lr_scheduler.ExponentialLR,
                link_to="model.scheduler",
            )

    class TestModel(BoringModel):
        def __init__(self, optim1: dict, optim2: dict, scheduler: dict):
            super().__init__()
            self.optim1 = instantiate_class(self.parameters(), optim1)
            self.optim2 = instantiate_class(self.parameters(), optim2)
            self.scheduler = instantiate_class(self.optim1, scheduler)

    cli_args = ["fit", "--trainer.fast_dev_run=1"]
    if use_generic_base_class:
        cli_args += [
            "--optim1",
            "Adam",
            "--optim1.weight_decay",
            "0.001",
            "--optim2=SGD",
            "--optim2.lr=0.01",
            "--lr_scheduler=ExponentialLR",
        ]
    else:
        cli_args += ["--optim2=SGD", "--optim2.lr=0.01"]
    cli_args += ["--lr_scheduler.gamma=0.2"]

    with mock.patch("sys.argv", ["any.py"] + cli_args):
        cli = MyLightningCLI(TestModel)

    assert isinstance(cli.model.optim1, torch.optim.Adam)
    assert isinstance(cli.model.optim2, torch.optim.SGD)
    assert cli.model.optim2.param_groups[0]["lr"] == 0.01
    assert isinstance(cli.model.scheduler, torch.optim.lr_scheduler.ExponentialLR)


@pytest.mark.skipif(compare_version("jsonargparse", operator.lt, "4.21.3"), reason="vulnerability with failing imports")
def test_lightning_cli_optimizers_and_lr_scheduler_with_callable_type():
    class TestModel(BoringModel):
        def __init__(
            self,
            optim1: OptimizerCallable = torch.optim.Adam,
            optim2: OptimizerCallable = torch.optim.Adagrad,
            scheduler: LRSchedulerCallable = torch.optim.lr_scheduler.ConstantLR,
        ):
            super().__init__()
            self.optim1 = optim1
            self.optim2 = optim2
            self.scheduler = scheduler

        def configure_optimizers(self):
            optim1 = self.optim1(self.parameters())
            optim2 = self.optim2(self.parameters())
            scheduler = self.scheduler(optim2)
            return (
                {"optimizer": optim1},
                {"optimizer": optim2, "lr_scheduler": scheduler},
            )

    out = StringIO()
    with mock.patch("sys.argv", ["any.py", "-h"]), redirect_stdout(out), pytest.raises(SystemExit):
        LightningCLI(TestModel, run=False, auto_configure_optimizers=False)
    out = out.getvalue()
    assert "--optimizer" not in out
    assert "--lr_scheduler" not in out
    assert "--model.optim1" in out
    assert "--model.optim2" in out
    assert "--model.scheduler" in out

    cli_args = [
        "--model.optim1=Adagrad",
        "--model.optim2=SGD",
        "--model.optim2.lr=0.007",
        "--model.scheduler=ExponentialLR",
        "--model.scheduler.gamma=0.3",
    ]
    with mock.patch("sys.argv", ["any.py"] + cli_args):
        cli = LightningCLI(TestModel, run=False, auto_configure_optimizers=False)

    init = cli.model.configure_optimizers()
    assert isinstance(init[0]["optimizer"], torch.optim.Adagrad)
    assert isinstance(init[1]["optimizer"], torch.optim.SGD)
    assert isinstance(init[1]["lr_scheduler"], torch.optim.lr_scheduler.ExponentialLR)
    assert init[1]["optimizer"].param_groups[0]["lr"] == 0.007
    assert init[1]["lr_scheduler"].gamma == 0.3


@pytest.mark.parametrize("fn", [fn.value for fn in TrainerFn])
def test_lightning_cli_trainer_fn(fn):
    class TestCLI(LightningCLI):
        def __init__(self, *args, **kwargs):
            self.called = []
            super().__init__(*args, **kwargs)

        def before_fit(self):
            self.called.append("before_fit")

        def fit(self, **_):
            self.called.append("fit")

        def after_fit(self):
            self.called.append("after_fit")

        def before_validate(self):
            self.called.append("before_validate")

        def validate(self, **_):
            self.called.append("validate")

        def after_validate(self):
            self.called.append("after_validate")

        def before_test(self):
            self.called.append("before_test")

        def test(self, **_):
            self.called.append("test")

        def after_test(self):
            self.called.append("after_test")

        def before_predict(self):
            self.called.append("before_predict")

        def predict(self, **_):
            self.called.append("predict")

        def after_predict(self):
            self.called.append("after_predict")

    with mock.patch("sys.argv", ["any.py", fn]):
        cli = TestCLI(BoringModel)
    assert cli.called == [f"before_{fn}", fn, f"after_{fn}"]


def test_lightning_cli_subcommands():
    subcommands = LightningCLI.subcommands()
    trainer = Trainer()
    for subcommand, exclude in subcommands.items():
        fn = getattr(trainer, subcommand)
        parameters = list(inspect.signature(fn).parameters)
        for e in exclude:
            # if this fails, it's because the parameter has been removed from the associated `Trainer` function
            # and the `LightningCLI` subcommand exclusion list needs to be updated
            assert e in parameters


@pytest.mark.skipif(compare_version("jsonargparse", operator.lt, "4.21.3"), reason="vulnerability with failing imports")
def test_lightning_cli_custom_subcommand():
    class TestTrainer(Trainer):
        def foo(self, model: LightningModule, x: int, y: float = 1.0):
            """Sample extra function.

            Args:
                model: A model
                x: The x
                y: The y
            """

    class TestCLI(LightningCLI):
        @staticmethod
        def subcommands():
            subcommands = LightningCLI.subcommands()
            subcommands["foo"] = {"model"}
            return subcommands

    out = StringIO()
    with mock.patch("sys.argv", ["any.py", "-h"]), redirect_stdout(out), pytest.raises(SystemExit):
        TestCLI(BoringModel, trainer_class=TestTrainer)
    out = out.getvalue()
    assert "Sample extra function." in out
    assert "{fit,validate,test,predict,foo}" in out

    out = StringIO()
    with mock.patch("sys.argv", ["any.py", "foo", "-h"]), redirect_stdout(out), pytest.raises(SystemExit):
        TestCLI(BoringModel, trainer_class=TestTrainer)
    out = out.getvalue()
    assert "A model" not in out
    assert "Sample extra function:" in out
    assert "--x X" in out
    assert "The x (required, type: int)" in out
    assert "--y Y" in out
    assert "The y (type: float, default: 1.0)" in out


def test_lightning_cli_run(cleandir):
    with mock.patch("sys.argv", ["any.py"]):
        cli = LightningCLI(BoringModel, run=False)
    assert cli.trainer.global_step == 0
    assert isinstance(cli.trainer, Trainer)
    assert isinstance(cli.model, LightningModule)

    with mock.patch("sys.argv", ["any.py", "fit"]):
        cli = LightningCLI(BoringModel, trainer_defaults={"max_steps": 1, "max_epochs": 1})
    assert cli.trainer.global_step == 1
    assert isinstance(cli.trainer, Trainer)
    assert isinstance(cli.model, LightningModule)


class TestModel(BoringModel):
    def __init__(self, foo, bar=5):
        super().__init__()
        self.foo = foo
        self.bar = bar


def test_lightning_cli_model_short_arguments():
    with mock.patch("sys.argv", ["any.py", "fit", "--model=BoringModel"]), mock.patch(
        "lightning.pytorch.Trainer._fit_impl"
    ) as run, mock_subclasses(LightningModule, BoringModel, TestModel):
        cli = LightningCLI(trainer_defaults={"fast_dev_run": 1})
        assert isinstance(cli.model, BoringModel)
        run.assert_called_once_with(cli.model, ANY, ANY, ANY, ANY)

    with mock.patch("sys.argv", ["any.py", "--model=TestModel", "--model.foo", "123"]), mock_subclasses(
        LightningModule, BoringModel, TestModel
    ):
        cli = LightningCLI(run=False)
        assert isinstance(cli.model, TestModel)
        assert cli.model.foo == 123
        assert cli.model.bar == 5


class MyDataModule(BoringDataModule):
    def __init__(self, foo, bar=5):
        super().__init__()
        self.foo = foo
        self.bar = bar


def test_lightning_cli_datamodule_short_arguments():
    # with set model
    with mock.patch("sys.argv", ["any.py", "fit", "--data=BoringDataModule"]), mock.patch(
        "lightning.pytorch.Trainer._fit_impl"
    ) as run, mock_subclasses(LightningDataModule, BoringDataModule):
        cli = LightningCLI(BoringModel, trainer_defaults={"fast_dev_run": 1})
        assert isinstance(cli.datamodule, BoringDataModule)
        run.assert_called_once_with(ANY, ANY, ANY, cli.datamodule, ANY)

    with mock.patch("sys.argv", ["any.py", "--data=MyDataModule", "--data.foo", "123"]), mock_subclasses(
        LightningDataModule, MyDataModule
    ):
        cli = LightningCLI(BoringModel, run=False)
        assert isinstance(cli.datamodule, MyDataModule)
        assert cli.datamodule.foo == 123
        assert cli.datamodule.bar == 5

    # with configurable model
    with mock.patch("sys.argv", ["any.py", "fit", "--model", "BoringModel", "--data=BoringDataModule"]), mock.patch(
        "lightning.pytorch.Trainer._fit_impl"
    ) as run, mock_subclasses(LightningModule, BoringModel), mock_subclasses(LightningDataModule, BoringDataModule):
        cli = LightningCLI(trainer_defaults={"fast_dev_run": 1})
        assert isinstance(cli.model, BoringModel)
        assert isinstance(cli.datamodule, BoringDataModule)
        run.assert_called_once_with(cli.model, ANY, ANY, cli.datamodule, ANY)

    with mock.patch("sys.argv", ["any.py", "--model", "BoringModel", "--data=MyDataModule"]), mock_subclasses(
        LightningModule, BoringModel
    ), mock_subclasses(LightningDataModule, MyDataModule):
        cli = LightningCLI(run=False)
        assert isinstance(cli.model, BoringModel)
        assert isinstance(cli.datamodule, MyDataModule)

    with mock.patch("sys.argv", ["any.py"]):
        cli = LightningCLI(BoringModel, run=False)
        # data was not passed but we are adding it automatically because there are datamodules registered
        assert "data" in cli.parser.groups
        assert not hasattr(cli.parser.groups["data"], "group_class")

    with mock.patch("sys.argv", ["any.py"]):
        cli = LightningCLI(BoringModel, BoringDataModule, run=False)
        # since we are passing the DataModule, that's whats added to the parser
        assert cli.parser.groups["data"].group_class is BoringDataModule


@pytest.mark.parametrize("use_class_path_callbacks", [False, True])
def test_callbacks_append(use_class_path_callbacks):
    """This test validates registries are used when simplified command line are being used."""
    cli_args = [
        "--optimizer",
        "Adam",
        "--optimizer.lr",
        "0.0001",
        "--trainer.callbacks+=LearningRateMonitor",
        "--trainer.callbacks.logging_interval=epoch",
        "--trainer.callbacks.log_momentum=True",
        "--model=BoringModel",
        "--trainer.callbacks+",
        "ModelCheckpoint",
        "--trainer.callbacks.monitor=loss",
        "--lr_scheduler",
        "StepLR",
        "--lr_scheduler.step_size=50",
    ]

    extras = []
    if use_class_path_callbacks:
        callbacks = [
            {"class_path": "lightning.pytorch.callbacks.Callback"},
            {"class_path": "lightning.pytorch.callbacks.Callback", "init_args": {}},
        ]
        cli_args += [f"--trainer.callbacks+={json.dumps(callbacks)}"]
        extras = [Callback, Callback]

    with mock.patch("sys.argv", ["any.py"] + cli_args), mock_subclasses(LightningModule, BoringModel):
        cli = LightningCLI(run=False)

    assert isinstance(cli.model, BoringModel)
    optimizers, lr_scheduler = cli.model.configure_optimizers()
    assert isinstance(optimizers[0], torch.optim.Adam)
    assert optimizers[0].param_groups[0]["lr"] == 0.0001
    assert lr_scheduler[0].step_size == 50

    callback_types = [type(c) for c in cli.trainer.callbacks]
    expected = [LearningRateMonitor, SaveConfigCallback, ModelCheckpoint] + extras
    assert all(t in callback_types for t in expected)


def test_optimizers_and_lr_schedulers_reload(cleandir):
    base = ["any.py", "--trainer.max_epochs=1"]
    input = base + [
        "--lr_scheduler",
        "OneCycleLR",
        "--lr_scheduler.total_steps=10",
        "--lr_scheduler.max_lr=1",
        "--optimizer",
        "Adam",
        "--optimizer.lr=0.1",
    ]

    # save config
    out = StringIO()
    with mock.patch("sys.argv", input + ["--print_config"]), redirect_stdout(out), pytest.raises(SystemExit):
        LightningCLI(BoringModel, run=False)

    # validate yaml
    yaml_config = out.getvalue()
    dict_config = yaml.safe_load(yaml_config)
    assert dict_config["optimizer"]["class_path"] == "torch.optim.Adam"
    assert dict_config["optimizer"]["init_args"]["lr"] == 0.1
    assert dict_config["lr_scheduler"]["class_path"] == "torch.optim.lr_scheduler.OneCycleLR"

    # reload config
    yaml_config_file = Path("config.yaml")
    yaml_config_file.write_text(yaml_config)
    with mock.patch("sys.argv", base + [f"--config={yaml_config_file}"]):
        LightningCLI(BoringModel, run=False)


def test_optimizers_and_lr_schedulers_add_arguments_to_parser_implemented_reload(cleandir):
    class TestLightningCLI(LightningCLI):
        def __init__(self, *args):
            super().__init__(*args, run=False)

        def add_arguments_to_parser(self, parser):
            parser.add_optimizer_args(nested_key="opt1", link_to="model.opt1_config")
            parser.add_optimizer_args(
                (torch.optim.ASGD, torch.optim.SGD), nested_key="opt2", link_to="model.opt2_config"
            )
            parser.add_lr_scheduler_args(link_to="model.sch_config")
            parser.add_argument("--something", type=str, nargs="+")

    class TestModel(BoringModel):
        def __init__(self, opt1_config: dict, opt2_config: dict, sch_config: dict):
            super().__init__()
            self.opt1_config = opt1_config
            self.opt2_config = opt2_config
            self.sch_config = sch_config
            opt1 = instantiate_class(self.parameters(), opt1_config)
            assert isinstance(opt1, torch.optim.Adam)
            opt2 = instantiate_class(self.parameters(), opt2_config)
            assert isinstance(opt2, torch.optim.ASGD)
            sch = instantiate_class(opt1, sch_config)
            assert isinstance(sch, torch.optim.lr_scheduler.OneCycleLR)

    base = ["any.py", "--trainer.max_epochs=1"]
    input = base + [
        "--lr_scheduler",
        "OneCycleLR",
        "--lr_scheduler.total_steps=10",
        "--lr_scheduler.max_lr=1",
        "--opt1",
        "Adam",
        "--opt2=ASGD",
        "--opt2.lr=0.1",
        "--lr_scheduler.anneal_strategy=linear",
        "--something",
        "a",
        "b",
        "c",
    ]

    # save config
    out = StringIO()
    with mock.patch("sys.argv", input + ["--print_config"]), redirect_stdout(out), pytest.raises(SystemExit):
        TestLightningCLI(TestModel)

    # validate yaml
    yaml_config = out.getvalue()
    dict_config = yaml.safe_load(yaml_config)
    assert dict_config["opt1"]["class_path"] == "torch.optim.Adam"
    assert dict_config["opt2"]["class_path"] == "torch.optim.ASGD"
    assert dict_config["opt2"]["init_args"]["lr"] == 0.1
    assert dict_config["lr_scheduler"]["class_path"] == "torch.optim.lr_scheduler.OneCycleLR"
    assert dict_config["lr_scheduler"]["init_args"]["anneal_strategy"] == "linear"
    assert dict_config["something"] == ["a", "b", "c"]

    # reload config
    yaml_config_file = Path("config.yaml")
    yaml_config_file.write_text(yaml_config)
    with mock.patch("sys.argv", base + [f"--config={yaml_config_file}"]):
        cli = TestLightningCLI(TestModel)

    assert cli.model.opt1_config["class_path"] == "torch.optim.Adam"
    assert cli.model.opt2_config["class_path"] == "torch.optim.ASGD"
    assert cli.model.opt2_config["init_args"]["lr"] == 0.1
    assert cli.model.sch_config["class_path"] == "torch.optim.lr_scheduler.OneCycleLR"
    assert cli.model.sch_config["init_args"]["anneal_strategy"] == "linear"


def test_lightning_cli_config_with_subcommand():
    config = {"test": {"trainer": {"limit_test_batches": 1}, "verbose": True, "ckpt_path": "foobar"}}
    with mock.patch("sys.argv", ["any.py", f"--config={config}"]), mock.patch(
        "lightning.pytorch.Trainer.test", autospec=True
    ) as test_mock:
        cli = LightningCLI(BoringModel)

    test_mock.assert_called_once_with(cli.trainer, cli.model, verbose=True, ckpt_path="foobar")
    assert cli.trainer.limit_test_batches == 1


def test_lightning_cli_config_before_subcommand():
    config = {
        "validate": {"trainer": {"limit_val_batches": 1}, "verbose": False, "ckpt_path": "barfoo"},
        "test": {"trainer": {"limit_test_batches": 1}, "verbose": True, "ckpt_path": "foobar"},
    }

    with mock.patch("sys.argv", ["any.py", f"--config={config}", "test"]), mock.patch(
        "lightning.pytorch.Trainer.test", autospec=True
    ) as test_mock:
        cli = LightningCLI(BoringModel)

    test_mock.assert_called_once_with(cli.trainer, model=cli.model, verbose=True, ckpt_path="foobar")
    assert cli.trainer.limit_test_batches == 1

    save_config_callback = cli.trainer.callbacks[0]
    assert save_config_callback.config.trainer.limit_test_batches == 1
    assert save_config_callback.parser.subcommand == "test"

    with mock.patch("sys.argv", ["any.py", f"--config={config}", "validate"]), mock.patch(
        "lightning.pytorch.Trainer.validate", autospec=True
    ) as validate_mock:
        cli = LightningCLI(BoringModel)

    validate_mock.assert_called_once_with(cli.trainer, cli.model, verbose=False, ckpt_path="barfoo")
    assert cli.trainer.limit_val_batches == 1

    save_config_callback = cli.trainer.callbacks[0]
    assert save_config_callback.config.trainer.limit_val_batches == 1
    assert save_config_callback.parser.subcommand == "validate"


def test_lightning_cli_config_before_subcommand_two_configs():
    config1 = {"validate": {"trainer": {"limit_val_batches": 1}, "verbose": False, "ckpt_path": "barfoo"}}
    config2 = {"test": {"trainer": {"limit_test_batches": 1}, "verbose": True, "ckpt_path": "foobar"}}

    with mock.patch("sys.argv", ["any.py", f"--config={config1}", f"--config={config2}", "test"]), mock.patch(
        "lightning.pytorch.Trainer.test", autospec=True
    ) as test_mock:
        cli = LightningCLI(BoringModel)

    test_mock.assert_called_once_with(cli.trainer, model=cli.model, verbose=True, ckpt_path="foobar")
    assert cli.trainer.limit_test_batches == 1

    with mock.patch("sys.argv", ["any.py", f"--config={config1}", f"--config={config2}", "validate"]), mock.patch(
        "lightning.pytorch.Trainer.validate", autospec=True
    ) as validate_mock:
        cli = LightningCLI(BoringModel)

    validate_mock.assert_called_once_with(cli.trainer, cli.model, verbose=False, ckpt_path="barfoo")
    assert cli.trainer.limit_val_batches == 1


def test_lightning_cli_config_after_subcommand():
    config = {"trainer": {"limit_test_batches": 1}, "verbose": True, "ckpt_path": "foobar"}
    with mock.patch("sys.argv", ["any.py", "test", f"--config={config}"]), mock.patch(
        "lightning.pytorch.Trainer.test", autospec=True
    ) as test_mock:
        cli = LightningCLI(BoringModel)

    test_mock.assert_called_once_with(cli.trainer, cli.model, verbose=True, ckpt_path="foobar")
    assert cli.trainer.limit_test_batches == 1


def test_lightning_cli_config_before_and_after_subcommand():
    config1 = {"test": {"trainer": {"limit_test_batches": 1}, "verbose": True, "ckpt_path": "foobar"}}
    config2 = {"trainer": {"fast_dev_run": 1}, "verbose": False, "ckpt_path": "foobar"}
    with mock.patch("sys.argv", ["any.py", f"--config={config1}", "test", f"--config={config2}"]), mock.patch(
        "lightning.pytorch.Trainer.test", autospec=True
    ) as test_mock:
        cli = LightningCLI(BoringModel)

    test_mock.assert_called_once_with(cli.trainer, model=cli.model, verbose=False, ckpt_path="foobar")
    assert cli.trainer.limit_test_batches == 1
    assert cli.trainer.fast_dev_run == 1


def test_lightning_cli_parse_kwargs_with_subcommands(cleandir):
    fit_config = {"trainer": {"limit_train_batches": 2}}
    fit_config_path = Path("fit.yaml")
    fit_config_path.write_text(str(fit_config))

    validate_config = {"trainer": {"limit_val_batches": 3}}
    validate_config_path = Path("validate.yaml")
    validate_config_path.write_text(str(validate_config))

    parser_kwargs = {
        "fit": {"default_config_files": [str(fit_config_path)]},
        "validate": {"default_config_files": [str(validate_config_path)]},
    }

    with mock.patch("sys.argv", ["any.py", "fit"]), mock.patch(
        "lightning.pytorch.Trainer.fit", autospec=True
    ) as fit_mock:
        cli = LightningCLI(BoringModel, parser_kwargs=parser_kwargs)
    fit_mock.assert_called()
    assert cli.trainer.limit_train_batches == 2
    assert cli.trainer.limit_val_batches == 1.0

    with mock.patch("sys.argv", ["any.py", "validate"]), mock.patch(
        "lightning.pytorch.Trainer.validate", autospec=True
    ) as validate_mock:
        cli = LightningCLI(BoringModel, parser_kwargs=parser_kwargs)
    validate_mock.assert_called()
    assert cli.trainer.limit_train_batches == 1.0
    assert cli.trainer.limit_val_batches == 3


def test_lightning_cli_subcommands_common_default_config_files(cleandir):
    class Model(BoringModel):
        def __init__(self, foo: int, *args, **kwargs):
            super().__init__(*args, **kwargs)
            self.foo = foo

    config = {"fit": {"model": {"foo": 123}}}
    config_path = Path("default.yaml")
    config_path.write_text(str(config))
    parser_kwargs = {"default_config_files": [str(config_path)]}

    with mock.patch("sys.argv", ["any.py", "fit"]), mock.patch(
        "lightning.pytorch.Trainer.fit", autospec=True
    ) as fit_mock:
        cli = LightningCLI(Model, parser_kwargs=parser_kwargs)
    fit_mock.assert_called()
    assert cli.model.foo == 123


def test_lightning_cli_reinstantiate_trainer():
    with mock.patch("sys.argv", ["any.py"]):
        cli = LightningCLI(BoringModel, run=False)

    assert cli.trainer.max_epochs is None

    class TestCallback(Callback):
        ...

    # make sure a new trainer can be easily created
    trainer = cli.instantiate_trainer(max_epochs=123, callbacks=[TestCallback()])
    # the new config is used
    assert trainer.max_epochs == 123
    assert {c.__class__ for c in trainer.callbacks} == {c.__class__ for c in cli.trainer.callbacks}.union(
        {TestCallback}
    )
    # the existing config is not updated
    assert cli.config_init["trainer"]["max_epochs"] is None


def test_cli_configure_optimizers_warning():
    match = "configure_optimizers` will be overridden by `LightningCLI"
    with mock.patch("sys.argv", ["any.py"]), no_warning_call(UserWarning, match=match):
        LightningCLI(BoringModel, run=False)
    with mock.patch("sys.argv", ["any.py", "--optimizer=Adam"]), pytest.warns(UserWarning, match=match):
        LightningCLI(BoringModel, run=False)


def test_cli_help_message():
    # full class path
    cli_args = ["any.py", "--optimizer.help=torch.optim.Adam"]
    classpath_help = StringIO()
    with mock.patch("sys.argv", cli_args), redirect_stdout(classpath_help), pytest.raises(SystemExit):
        LightningCLI(BoringModel, run=False)

    cli_args = ["any.py", "--optimizer.help=Adam"]
    shorthand_help = StringIO()
    with mock.patch("sys.argv", cli_args), redirect_stdout(shorthand_help), pytest.raises(SystemExit):
        LightningCLI(BoringModel, run=False)

    # the help messages should match
    assert shorthand_help.getvalue() == classpath_help.getvalue()
    # make sure it's not empty
    assert "Implements Adam" in shorthand_help.getvalue()


def test_cli_reducelronplateau():
    with mock.patch(
        "sys.argv", ["any.py", "--optimizer=Adam", "--lr_scheduler=ReduceLROnPlateau", "--lr_scheduler.monitor=foo"]
    ):
        cli = LightningCLI(BoringModel, run=False)
    config = cli.model.configure_optimizers()
    assert isinstance(config["lr_scheduler"]["scheduler"], ReduceLROnPlateau)
    assert config["lr_scheduler"]["scheduler"].monitor == "foo"


def test_cli_configureoptimizers_can_be_overridden():
    class MyCLI(LightningCLI):
        def __init__(self):
            super().__init__(BoringModel, run=False)

        @staticmethod
        def configure_optimizers(self, optimizer, lr_scheduler=None):
            assert isinstance(self, BoringModel)
            assert lr_scheduler is None
            return 123

    with mock.patch("sys.argv", ["any.py", "--optimizer=Adam"]):
        cli = MyCLI()
    assert cli.model.configure_optimizers() == 123

    # with no optimization config, we don't override
    with mock.patch("sys.argv", ["any.py"]):
        cli = MyCLI()
    [optimizer], [scheduler] = cli.model.configure_optimizers()
    assert isinstance(optimizer, SGD)
    assert isinstance(scheduler, StepLR)
    with mock.patch("sys.argv", ["any.py", "--lr_scheduler=StepLR", "--lr_scheduler.step_size=50"]):
        cli = MyCLI()
    [optimizer], [scheduler] = cli.model.configure_optimizers()
    assert isinstance(optimizer, SGD)
    assert isinstance(scheduler, StepLR)


def test_cli_parameter_with_lazy_instance_default():
    class TestModel(BoringModel):
        def __init__(self, activation: torch.nn.Module = lazy_instance(torch.nn.LeakyReLU, negative_slope=0.05)):
            super().__init__()
            self.activation = activation

    model = TestModel()
    assert isinstance(model.activation, torch.nn.LeakyReLU)

    with mock.patch("sys.argv", ["any.py"]):
        cli = LightningCLI(TestModel, run=False)
        assert isinstance(cli.model.activation, torch.nn.LeakyReLU)
        assert cli.model.activation.negative_slope == 0.05
        assert cli.model.activation is not model.activation


def test_ddpstrategy_instantiation_and_find_unused_parameters(mps_count_0):
    strategy_default = lazy_instance(DDPStrategy, find_unused_parameters=True)
    with mock.patch("sys.argv", ["any.py", "--trainer.strategy.process_group_backend=group"]):
        cli = LightningCLI(
            BoringModel,
            run=False,
            trainer_defaults={"strategy": strategy_default},
        )

    assert cli.config.trainer.strategy.init_args.find_unused_parameters is True
    assert isinstance(cli.config_init.trainer.strategy, DDPStrategy)
    assert cli.config_init.trainer.strategy.process_group_backend == "group"
    assert strategy_default is not cli.config_init.trainer.strategy


def test_cli_logger_shorthand():
    with mock.patch("sys.argv", ["any.py"]):
        cli = LightningCLI(TestModel, run=False, trainer_defaults={"logger": False})
    assert cli.trainer.logger is None

    with mock.patch("sys.argv", ["any.py", "--trainer.logger=TensorBoardLogger", "--trainer.logger.save_dir=foo"]):
        cli = LightningCLI(TestModel, run=False, trainer_defaults={"logger": False})
    assert isinstance(cli.trainer.logger, TensorBoardLogger)

    with mock.patch("sys.argv", ["any.py", "--trainer.logger=False"]):
        cli = LightningCLI(TestModel, run=False)
    assert cli.trainer.logger is None


def _test_logger_init_args(logger_name, init, unresolved={}):
    cli_args = [f"--trainer.logger={logger_name}"]
    cli_args += [f"--trainer.logger.{k}={v}" for k, v in init.items()]
    cli_args += [f"--trainer.logger.dict_kwargs.{k}={v}" for k, v in unresolved.items()]
    cli_args.append("--print_config")

    out = StringIO()
    with mock.patch("sys.argv", ["any.py"] + cli_args), redirect_stdout(out), pytest.raises(SystemExit):
        LightningCLI(TestModel, run=False)

    data = yaml.safe_load(out.getvalue())["trainer"]["logger"]
    assert {k: data["init_args"][k] for k in init} == init
    if unresolved:
        assert data["dict_kwargs"] == unresolved


@pytest.mark.skipif(not _COMET_AVAILABLE, reason="comet-ml is required")
def test_comet_logger_init_args():
    _test_logger_init_args(
        "CometLogger",
        {
            "save_dir": "comet",  # Resolve from CometLogger.__init__
            "workspace": "comet",  # Resolve from Comet{,Existing,Offline}Experiment.__init__
        },
    )


@pytest.mark.skipif(not _NEPTUNE_AVAILABLE, reason="neptune is required")
def test_neptune_logger_init_args():
    _test_logger_init_args(
        "NeptuneLogger",
        {
            "name": "neptune",  # Resolve from NeptuneLogger.__init__
        },
        {
            "description": "neptune",  # Unsupported resolving from neptune.internal.init.run.init_run
        },
    )


def test_tensorboard_logger_init_args():
    _test_logger_init_args(
        "TensorBoardLogger",
        {
            "save_dir": "tb",  # Resolve from TensorBoardLogger.__init__
        },
        {
            "comment": "tb",  # Unsupported resolving from local imports
        },
    )


@pytest.mark.skipif(not _WANDB_AVAILABLE, reason="wandb is required")
def test_wandb_logger_init_args():
    _test_logger_init_args(
        "WandbLogger",
        {
            "save_dir": "wandb",  # Resolve from WandbLogger.__init__
            "notes": "wandb",  # Resolve from wandb.sdk.wandb_init.init
        },
    )


def test_cli_auto_seeding():
    with mock.patch("sys.argv", ["any.py"]):
        cli = LightningCLI(TestModel, run=False, seed_everything_default=False)
    assert cli.seed_everything_default is False
    assert cli.config["seed_everything"] is False

    with mock.patch("sys.argv", ["any.py"]):
        cli = LightningCLI(TestModel, run=False, seed_everything_default=True)
    assert cli.seed_everything_default is True
    assert isinstance(cli.config["seed_everything"], int)

    with mock.patch("sys.argv", ["any.py", "--seed_everything", "3"]):
        cli = LightningCLI(TestModel, run=False, seed_everything_default=False)
    assert cli.seed_everything_default is False
    assert cli.config["seed_everything"] == 3

    with mock.patch("sys.argv", ["any.py", "--seed_everything", "3"]):
        cli = LightningCLI(TestModel, run=False, seed_everything_default=True)
    assert cli.seed_everything_default is True
    assert cli.config["seed_everything"] == 3

    with mock.patch("sys.argv", ["any.py", "--seed_everything", "3"]):
        cli = LightningCLI(TestModel, run=False, seed_everything_default=10)
    assert cli.seed_everything_default == 10
    assert cli.config["seed_everything"] == 3

    with mock.patch("sys.argv", ["any.py", "--seed_everything", "false"]):
        cli = LightningCLI(TestModel, run=False, seed_everything_default=10)
    assert cli.seed_everything_default == 10
    assert cli.config["seed_everything"] is False

    with mock.patch("sys.argv", ["any.py", "--seed_everything", "false"]):
        cli = LightningCLI(TestModel, run=False, seed_everything_default=True)
    assert cli.seed_everything_default is True
    assert cli.config["seed_everything"] is False

    with mock.patch("sys.argv", ["any.py", "--seed_everything", "true"]):
        cli = LightningCLI(TestModel, run=False, seed_everything_default=False)
    assert cli.seed_everything_default is False
    assert isinstance(cli.config["seed_everything"], int)

    seed_everything(123)
    with mock.patch("sys.argv", ["any.py"]):
        cli = LightningCLI(TestModel, run=False)
    assert cli.seed_everything_default is True
    assert cli.config["seed_everything"] == 123  # the original seed is kept


def test_cli_trainer_no_callbacks():
    class MyTrainer(Trainer):
        def __init__(self):
            super().__init__()

    class MyCallback(Callback):
        ...

    match = "MyTrainer` class does not expose the `callbacks"
    with mock.patch("sys.argv", ["any.py"]), pytest.warns(UserWarning, match=match):
        cli = LightningCLI(
            BoringModel, run=False, trainer_class=MyTrainer, trainer_defaults={"callbacks": MyCallback()}
        )
    assert not any(isinstance(cb, MyCallback) for cb in cli.trainer.callbacks)


def test_unresolvable_import_paths():
    class TestModel(BoringModel):
        def __init__(self, a_func: Callable = torch.nn.Softmax):
            super().__init__()
            self.a_func = a_func

    out = StringIO()
    with mock.patch("sys.argv", ["any.py", "--print_config"]), redirect_stdout(out), pytest.raises(SystemExit):
        LightningCLI(TestModel, run=False)

    assert "a_func: torch.nn.Softmax" in out.getvalue()


def test_pytorch_profiler_init_args():
    from lightning.pytorch.profilers import Profiler, PyTorchProfiler

    init = {
        "dirpath": "profiler",  # Resolve from PyTorchProfiler.__init__
        "row_limit": 10,  # Resolve from PyTorchProfiler.__init__
        "group_by_input_shapes": True,  # Resolve from PyTorchProfiler.__init__
    }
    unresolved = {
        "profile_memory": True,  # Not possible to resolve parameters from dynamically chosen Type[_PROFILER]
        "record_shapes": True,  # Resolve from PyTorchProfiler.__init__, gets moved to init_args
    }
    cli_args = ["--trainer.profiler=PyTorchProfiler"]
    cli_args += [f"--trainer.profiler.{k}={v}" for k, v in init.items()]
    cli_args += [f"--trainer.profiler.dict_kwargs.{k}={v}" for k, v in unresolved.items()]

    with mock.patch("sys.argv", ["any.py"] + cli_args), mock_subclasses(Profiler, PyTorchProfiler):
        cli = LightningCLI(TestModel, run=False)

    assert isinstance(cli.config_init.trainer.profiler, PyTorchProfiler)
    init["record_shapes"] = unresolved.pop("record_shapes")  # Test move to init_args
    assert {k: cli.config.trainer.profiler.init_args[k] for k in init} == init
    assert cli.config.trainer.profiler.dict_kwargs == unresolved


@pytest.mark.parametrize(
    "args",
    [
        ["--trainer.logger=False", "--model.foo=456"],
        {"trainer": {"logger": False}, "model": {"foo": 456}},
        Namespace(trainer=Namespace(logger=False), model=Namespace(foo=456)),
    ],
)
def test_lightning_cli_with_args_given(args):
    with mock.patch("sys.argv", [""]):
        cli = LightningCLI(TestModel, run=False, args=args)
    assert isinstance(cli.model, TestModel)
    assert cli.config.trainer.logger is False
    assert cli.model.foo == 456


def test_lightning_cli_args_and_sys_argv_warning():
    with mock.patch("sys.argv", ["", "--model.foo=456"]), pytest.warns(Warning, match="LightningCLI's args parameter "):
        LightningCLI(TestModel, run=False, args=["--model.foo=789"])<|MERGE_RESOLUTION|>--- conflicted
+++ resolved
@@ -16,7 +16,7 @@
 import json
 import operator
 import os
-from contextlib import ExitStack, contextmanager, redirect_stdout
+from contextlib import contextmanager, ExitStack, redirect_stdout
 from io import StringIO
 from pathlib import Path
 from typing import Callable, List, Optional, Union
@@ -26,8 +26,6 @@
 import pytest
 import torch
 import yaml
-<<<<<<< HEAD
-=======
 from lightning_utilities import compare_version
 from lightning_utilities.test.warning import no_warning_call
 from tensorboard.backend.event_processing import event_accumulator
@@ -35,19 +33,18 @@
 from torch.optim import SGD
 from torch.optim.lr_scheduler import ReduceLROnPlateau, StepLR
 
->>>>>>> 050d6450
 from lightning.fabric.plugins.environments import SLURMEnvironment
-from lightning.pytorch import Callback, LightningDataModule, LightningModule, Trainer, __version__, seed_everything
+from lightning.pytorch import __version__, Callback, LightningDataModule, LightningModule, seed_everything, Trainer
 from lightning.pytorch.callbacks import LearningRateMonitor, ModelCheckpoint
 from lightning.pytorch.cli import (
     _JSONARGPARSE_SIGNATURES_AVAILABLE,
+    instantiate_class,
     LightningArgumentParser,
     LightningCLI,
     LRSchedulerCallable,
     LRSchedulerTypeTuple,
     OptimizerCallable,
     SaveConfigCallback,
-    instantiate_class,
 )
 from lightning.pytorch.demos.boring_classes import BoringDataModule, BoringModel
 from lightning.pytorch.loggers import _COMET_AVAILABLE, TensorBoardLogger
@@ -58,16 +55,10 @@
 from lightning.pytorch.trainer.states import TrainerFn
 from lightning.pytorch.utilities.exceptions import MisconfigurationException
 from lightning.pytorch.utilities.imports import _TORCHVISION_AVAILABLE
-from lightning_utilities.test.warning import no_warning_call
-from tensorboard.backend.event_processing import event_accumulator
-from tensorboard.plugins.hparams.plugin_data_pb2 import HParamsPluginData
-from torch.optim import SGD
-from torch.optim.lr_scheduler import ReduceLROnPlateau, StepLR
-
 from tests_pytorch.helpers.runif import RunIf
 
 if _JSONARGPARSE_SIGNATURES_AVAILABLE:
-    from jsonargparse import Namespace, lazy_instance
+    from jsonargparse import lazy_instance, Namespace
 else:
     from argparse import Namespace
 
