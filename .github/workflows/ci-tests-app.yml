name: Test App

# see: https://help.github.com/en/actions/reference/events-that-trigger-workflows
on:
  push:
    branches: [master, "release/*"]
  pull_request:
    branches: [master, "release/*"]
    types: [opened, reopened, ready_for_review, synchronize]  # added `ready_for_review` since draft is skipped
    paths:
      - ".actions/**"
      - ".github/workflows/ci-tests-app.yml"
      - "src/lightning/app/**"
      - "src/lightning_app/*"
      - "tests/tests_app/**"
      - "tests/tests_cli/**"
      - "requirements/app/**"
      - "setup.py"
      - "!requirements/*/docs.txt"
      - "!*.md"
      - "!**/*.md"
  schedule:
    # At the end of every day
    - cron: "0 0 * * *"

concurrency:
  group: ${{ github.workflow }}-${{ github.ref }}-${{ github.head_ref }}
  cancel-in-progress: ${{ github.ref != 'refs/heads/master' }}

defaults:
  run:
    shell: bash

jobs:
  app-pytest:
    if: github.event.pull_request.draft == false
    runs-on: ${{ matrix.os }}
    strategy:
      fail-fast: false
      matrix:
        os: [ubuntu-20.04, macOS-11, windows-2022]
        pkg-name: ["lightning"]
        python-version: ["3.8"]
        requires: ["oldest", "latest"]
        include:
          # "app" installs the standalone package
          - {os: "macOS-11", pkg-name: "app", python-version: "3.9", requires: "latest"}
          - {os: "ubuntu-20.04", pkg-name: "app", python-version: "3.9", requires: "latest"}
          - {os: "windows-2022", pkg-name: "app", python-version: "3.8", requires: "latest"}
    # Timeout: https://stackoverflow.com/a/59076067/4521646
    timeout-minutes: 30
    env:
      PACKAGE_NAME: ${{ matrix.pkg-name }}
      FREEZE_REQUIREMENTS: ${{ ! (github.ref == 'refs/heads/master' || startsWith(github.ref, 'refs/heads/release/')) }}
      PYPI_CACHE_DIR: "_pip-wheels"
    steps:
    - uses: actions/checkout@v3
    - name: Set up Python ${{ matrix.python-version }}
      uses: actions/setup-python@v4
      with:
        python-version: ${{ matrix.python-version }}

    - name: basic setup
      run: pip install -q -r .actions/requirements.txt

    - name: Set min. dependencies
      if: ${{ matrix.requires == 'oldest' }}
      run: python .actions/assistant.py replace_oldest_ver

    - name: pip wheels cache
      uses: actions/cache/restore@v3
      with:
        path: ${{ env.PYPI_CACHE_DIR }}
        key: pypi_wheels
    - run: |
        mkdir -p $PYPI_CACHE_DIR
        ls -lh $PYPI_CACHE_DIR

    - name: Switch PyTorch URL
      run: python -c "print('TORCH_URL=https://download.pytorch.org/whl/' + str('test/cpu/torch_test.html' if '${{matrix.release}}' == 'pre' else 'cpu/torch_stable.html'))" >> $GITHUB_ENV

    - name: Install package & dependencies
      run: |
        python -m pip install -q pip -U
        extra=$(python -c "print({'lightning': 'app-'}.get('${{ matrix.pkg-name }}', ''))")
        pip install -e ".[${extra}dev]" -U -f ${TORCH_URL} -f ${PYPI_CACHE_DIR} --prefer-binary
        pip list
    - name: Dump handy wheels
      if: github.event_name == 'push' && github.ref == 'refs/heads/master'
      continue-on-error: true
      uses: ./.github/actions/pip-wheels
      with:
        wheel-dir: ${{ env.PYPI_CACHE_DIR }}
        torch-url: ${{ env.TORCH_URL }}
        cache-key: "pypi_wheels"

    - name: Setup Node.js
      uses: actions/setup-node@v3
      with:
        node-version: '16'

    - name: Install Yarn
      run: npm install -g yarn

    - name: Adjust imports -> App
      if: ${{ matrix.pkg-name != 'lightning' }}
      run: |
        python .actions/assistant.py copy_replace_imports --source_dir="./tests" \
          --source_import="lightning.app,lightning.fabric,lightning.pytorch" \
          --target_import="lightning_app,lightning_fabric,pytorch_lightning" \
          --lightning_by="lightning_app"
        python .actions/assistant.py copy_replace_imports --source_dir="./examples" \
          --source_import="lightning.app,lightning.fabric,lightning.pytorch" \
          --target_import="lightning_app,lightning_fabric,pytorch_lightning" \
          --lightning_by="lightning_app"

    - name: Switch coverage scope
      run: python -c "print('COVERAGE_SCOPE=' + str('lightning' if '${{matrix.pkg-name}}' == 'lightning' else 'lightning_app'))" >> $GITHUB_ENV

    - name: Tests
      working-directory: ./tests
      env:
        AWS_ACCESS_KEY_ID: ${{ secrets.AWS_ACCESS_KEY_ID }}
        AWS_SECRET_ACCESS_KEY: ${{ secrets.AWS_SECRET_ACCESS_KEY }}
        AWS_DEFAULT_REGION: us-east-1
      run: |
        python -m coverage run --source ${{ env.COVERAGE_SCOPE }} \
<<<<<<< HEAD
          -m pytest -m "not cloud" tests_app tests_cli \
          --timeout=300 -vvvv --durations=50
=======
          -m pytest -m "not cloud" tests_app --timeout=300 -vvvv --durations=50
>>>>>>> 54e8095a

    - name: Statistics
      if: success()
      working-directory: ./tests
      run: |
        coverage xml -i
        coverage report -i

    - name: Upload coverage to Codecov
      uses: codecov/codecov-action@v3
      with:
        token: ${{ secrets.CODECOV_TOKEN }}
        file: tests/coverage.xml
        flags: ${{ env.COVERAGE_SCOPE }},cpu,pytest
        env_vars: OS,PYTHON
        name: codecov-umbrella
        fail_ci_if_error: false

# TODO: figure out why we clone and install quick-start
#      - name: Clone Quick Start Example Repo
#        uses: actions/checkout@v3
#        # TODO: this needs to be git submodule
#        if: matrix.os == 'windows-2022'  # because the install doesn't work on windows
#        with:
#          repository: Lightning-AI/lightning-quick-start
#          ref: 'main'
#          path: lightning-quick-start
#
#      - name: Lightning Install quick-start
#        if: matrix.os != 'windows-2022'  # because the install doesn't work on windows
#        run: |
#          python -m lightning install app lightning/quick-start -y<|MERGE_RESOLUTION|>--- conflicted
+++ resolved
@@ -125,12 +125,8 @@
         AWS_DEFAULT_REGION: us-east-1
       run: |
         python -m coverage run --source ${{ env.COVERAGE_SCOPE }} \
-<<<<<<< HEAD
           -m pytest -m "not cloud" tests_app tests_cli \
           --timeout=300 -vvvv --durations=50
-=======
-          -m pytest -m "not cloud" tests_app --timeout=300 -vvvv --durations=50
->>>>>>> 54e8095a
 
     - name: Statistics
       if: success()
