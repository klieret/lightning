<<<<<<< HEAD
import enum
import json
import logging
import os
from copy import deepcopy
from typing import Any, Dict, Optional, Tuple, Union

from deepdiff import DeepDiff
from requests import Session
from requests.exceptions import ConnectionError

from lightning_app.core.constants import APP_SERVER_HOST, APP_SERVER_PORT
from lightning_app.storage.drive import _maybe_create_drive
from lightning_app.utilities.app_helpers import AppStatePlugin, BaseStatePlugin
from lightning_app.utilities.network import _configure_session

logger = logging.getLogger(__name__)

# GLOBAL APP STATE
_LAST_STATE = None
_STATE = None


class AppStateType(enum.Enum):
    STREAMLIT = enum.auto()
    DEFAULT = enum.auto()


def headers_for(context: Dict[str, str]) -> Dict[str, str]:
    return {
        "X-Lightning-Session-UUID": context.get("token", ""),
        "X-Lightning-Session-ID": context.get("session_id", ""),
        "X-Lightning-Type": context.get("type", ""),
    }


class AppState:

    _APP_PRIVATE_KEYS: Tuple[str, ...] = (
        "_host",
        "_session_id",
        "_state",
        "_last_state",
        "_url",
        "_port",
        "_request_state",
        "_store_state",
        "_send_state",
        "_my_affiliation",
        "_find_state_under_affiliation",
        "_plugin",
        "_attach_plugin",
        "_authorized",
        "is_authorized",
        "_debug",
        "_session",
    )
    _MY_AFFILIATION: Tuple[str, ...] = ()

    def __init__(
        self,
        host: Optional[str] = None,
        port: Optional[int] = None,
        last_state: Optional[Dict] = None,
        state: Optional[Dict] = None,
        my_affiliation: Tuple[str, ...] = None,
        plugin: Optional[BaseStatePlugin] = None,
    ) -> None:
        """The AppState class enable Frontend users to interact with their application state.

        When the state isn't defined, it would be pulled from the app REST API Server.
        If the state gets modified by the user, the new state would be sent to the API Server.

        Arguments:
            host: Rest API Server current host
            port: Rest API Server current port
            last_state: The state pulled on first access.
            state: The state modified by the user.
            my_affiliation: A tuple describing the affiliation this app state represents. When storing a state dict
                on this AppState, this affiliation will be used to reduce the scope of the given state.
            plugin: A plugin to handle authorization.
        """
        use_localhost = "LIGHTNING_APP_STATE_URL" not in os.environ
        self._host = host or APP_SERVER_HOST
        self._port = port or (APP_SERVER_PORT if use_localhost else None)
        self._url = f"{self._host}:{self._port}" if use_localhost else self._host
        self._last_state = last_state
        self._state = state
        self._session_id = "1234"
        self._my_affiliation = my_affiliation if my_affiliation is not None else AppState._MY_AFFILIATION
        self._authorized = None
        self._attach_plugin(plugin)
        self._session = self._configure_session()

    def _attach_plugin(self, plugin: Optional[BaseStatePlugin]) -> None:
        if plugin is not None:
            plugin = plugin
        else:
            plugin = AppStatePlugin()
        self._plugin = plugin

    @staticmethod
    def _find_state_under_affiliation(state, my_affiliation: Tuple[str, ...]) -> Dict[str, Any]:
        """This method is used to extract the subset of the app state associated with the given affiliation.

        For example, if the affiliation is ``("root", "subflow")``, then the returned state will be
        ``state["flows"]["subflow"]``.
        """
        children_state = state
        for name in my_affiliation:
            if name in children_state["flows"]:
                children_state = children_state["flows"][name]
            elif name in children_state["works"]:
                children_state = children_state["works"][name]
            else:
                raise ValueError(f"Failed to extract the state under the affiliation '{my_affiliation}'.")
        return children_state

    def _store_state(self, state: Dict[str, Any]) -> None:
        # Relying on the global variable to ensure the
        # deep_diff is done on the entire state.
        global _LAST_STATE
        global _STATE
        _LAST_STATE = deepcopy(state)
        _STATE = state
        # If the affiliation is passed, the AppState was created in a LightningFlow context.
        # The state should be only the one of this LightningFlow and its children.
        self._last_state = self._find_state_under_affiliation(_LAST_STATE, self._my_affiliation)
        self._state = self._find_state_under_affiliation(_STATE, self._my_affiliation)

    def send_delta(self) -> None:
        app_url = f"{self._url}/api/v1/delta"
        deep_diff = DeepDiff(_LAST_STATE, _STATE)
        assert self._plugin is not None
        # TODO: Find how to prevent the infinite loop on refresh without storing the DeepDiff
        if self._plugin.should_update_app(deep_diff):
            data = {"delta": json.loads(deep_diff.to_json())}
            headers = headers_for(self._plugin.get_context())
            try:
                # TODO: Send the delta directly to the REST API.
                response = self._session.post(app_url, json=data, headers=headers)
            except ConnectionError as e:
                raise AttributeError("Failed to connect and send the app state. Is the app running?") from e

            if response and response.status_code != 200:
                raise Exception(f"The response from the server was {response.status_code}. Your inputs were rejected.")

    def _request_state(self) -> None:
        if self._state is not None:
            return
        app_url = f"{self._url}/api/v1/state"
        headers = headers_for(self._plugin.get_context()) if self._plugin else {}
        try:
            response = self._session.get(app_url, headers=headers, timeout=1)
        except ConnectionError as e:
            raise AttributeError("Failed to connect and fetch the app state. Is the app running?") from e

        self._authorized = response.status_code
        if self._authorized != 200:
            return
        logger.debug(f"GET STATE {response} {response.json()}")
        self._store_state(response.json())

    def __getattr__(self, name: str) -> Union[Any, "AppState"]:
        if name in self._APP_PRIVATE_KEYS:
            return object.__getattr__(self, name)

        # The state needs to be fetched on access if it doesn't exist.
        self._request_state()

        if name in self._state["vars"]:
            value = self._state["vars"][name]
            if isinstance(value, dict):
                return _maybe_create_drive("root." + ".".join(self._my_affiliation), value)
            return value

        elif name in self._state.get("works", {}):
            return AppState(
                self._host, self._port, last_state=self._last_state["works"][name], state=self._state["works"][name]
            )

        elif name in self._state.get("flows", {}):
            return AppState(
                self._host,
                self._port,
                last_state=self._last_state["flows"][name],
                state=self._state["flows"][name],
            )

        raise AttributeError(
            f"Failed to access '{name}' through `AppState`. The state provides:"
            f" Variables: {list(self._state['vars'].keys())},"
            f" Components: {list(self._state.get('flows', {}).keys()) + list(self._state.get('works', {}).keys())}",
        )

    def __setattr__(self, name: str, value: Any) -> None:
        if name in self._APP_PRIVATE_KEYS:
            object.__setattr__(self, name, value)
            return

        # The state needs to be fetched on access if it doesn't exist.
        self._request_state()

        # TODO: Find a way to aggregate deltas to avoid making
        # request for each attribute change.
        if name in self._state["vars"]:
            self._state["vars"][name] = value
            self.send_delta()

        elif name in self._state["flows"]:
            raise AttributeError("You shouldn't set the flows directly onto the state. Use its attributes instead.")

        elif name in self._state["works"]:
            raise AttributeError("You shouldn't set the works directly onto the state. Use its attributes instead.")

        else:
            raise AttributeError(
                f"Failed to access '{name}' through `AppState`. The state provides:"
                f" Variables: {list(self._state['vars'].keys())},"
                f" Components: {list(self._state['flows'].keys()) + list(self._state['works'].keys())}",
            )

    def __repr__(self) -> str:
        return str(self._state)

    def __bool__(self) -> bool:
        return bool(self._state)

    @staticmethod
    def _configure_session() -> Session:
        return _configure_session()
=======
import enum
import json
import logging
import os
from copy import deepcopy
from typing import Any, Dict, List, Optional, Tuple, Union

from deepdiff import DeepDiff
from requests import Session
from requests.exceptions import ConnectionError

from lightning_app.core.constants import APP_SERVER_HOST, APP_SERVER_PORT
from lightning_app.storage.drive import _maybe_create_drive
from lightning_app.utilities.app_helpers import AppStatePlugin, BaseStatePlugin
from lightning_app.utilities.network import _configure_session

logger = logging.getLogger(__name__)

# GLOBAL APP STATE
_LAST_STATE = None
_STATE = None


class AppStateType(enum.Enum):
    STREAMLIT = enum.auto()
    DEFAULT = enum.auto()


def headers_for(context: Dict[str, str]) -> Dict[str, str]:
    return {
        "X-Lightning-Session-UUID": context.get("token", ""),
        "X-Lightning-Session-ID": context.get("session_id", ""),
        "X-Lightning-Type": context.get("type", ""),
    }


class AppState:

    _APP_PRIVATE_KEYS: Tuple[str, ...] = (
        "_host",
        "_session_id",
        "_state",
        "_last_state",
        "_url",
        "_port",
        "_request_state",
        "_store_state",
        "_send_state",
        "_my_affiliation",
        "_find_state_under_affiliation",
        "_plugin",
        "_attach_plugin",
        "_authorized",
        "is_authorized",
        "_debug",
        "_session",
    )
    _MY_AFFILIATION: Tuple[str, ...] = ()

    def __init__(
        self,
        host: Optional[str] = None,
        port: Optional[int] = None,
        last_state: Optional[Dict] = None,
        state: Optional[Dict] = None,
        my_affiliation: Tuple[str, ...] = None,
        plugin: Optional[BaseStatePlugin] = None,
    ) -> None:
        """The AppState class enable streamlit user to interact their application state.

        When the state isn't defined, it would be pulled from the app REST API Server.
        If the state gets modified by the user, the new state would be sent to the API Server.

        Arguments:
            host: Rest API Server current host
            port: Rest API Server current port
            last_state: The state pulled on first access.
            state: The state modified by the user.
            my_affiliation: A tuple describing the affiliation this app state represents. When storing a state dict
                on this AppState, this affiliation will be used to reduce the scope of the given state.
            plugin: A plugin to handle authorization.
        """
        use_localhost = "LIGHTNING_APP_STATE_URL" not in os.environ
        self._host = host or APP_SERVER_HOST
        self._port = port or (APP_SERVER_PORT if use_localhost else None)
        self._url = f"{self._host}:{self._port}" if use_localhost else self._host
        self._last_state = last_state
        self._state = state
        self._session_id = "1234"
        self._my_affiliation = my_affiliation if my_affiliation is not None else AppState._MY_AFFILIATION
        self._authorized = None
        self._attach_plugin(plugin)
        self._session = self._configure_session()

    def _attach_plugin(self, plugin: Optional[BaseStatePlugin]) -> None:
        if plugin is not None:
            plugin = plugin
        else:
            plugin = AppStatePlugin()
        self._plugin = plugin

    @staticmethod
    def _find_state_under_affiliation(state, my_affiliation: Tuple[str, ...]) -> Dict[str, Any]:
        """This method is used to extract the subset of the app state associated with the given affiliation.

        For example, if the affiliation is ``("root", "subflow")``, then the returned state will be
        ``state["flows"]["subflow"]``.
        """
        children_state = state
        for name in my_affiliation:
            if name in children_state["flows"]:
                children_state = children_state["flows"][name]
            elif name in children_state["works"]:
                children_state = children_state["works"][name]
            else:
                raise ValueError(f"Failed to extract the state under the affiliation '{my_affiliation}'.")
        return children_state

    def _store_state(self, state: Dict[str, Any]) -> None:
        # Relying on the global variable to ensure the
        # deep_diff is done on the entire state.
        global _LAST_STATE
        global _STATE
        _LAST_STATE = deepcopy(state)
        _STATE = state
        # If the affiliation is passed, the AppState was created in a LightningFlow context.
        # The state should be only the one of this LightningFlow and its children.
        self._last_state = self._find_state_under_affiliation(_LAST_STATE, self._my_affiliation)
        self._state = self._find_state_under_affiliation(_STATE, self._my_affiliation)

    def send_delta(self) -> None:
        app_url = f"{self._url}/api/v1/delta"
        deep_diff = DeepDiff(_LAST_STATE, _STATE)
        assert self._plugin is not None
        # TODO: Find how to prevent the infinite loop on refresh without storing the DeepDiff
        if self._plugin.should_update_app(deep_diff):
            data = {"delta": json.loads(deep_diff.to_json())}
            headers = headers_for(self._plugin.get_context())
            try:
                # TODO: Send the delta directly to the REST API.
                response = self._session.post(app_url, json=data, headers=headers)
            except ConnectionError as e:
                raise AttributeError("Failed to connect and send the app state. Is the app running?") from e

            if response and response.status_code != 200:
                raise Exception(f"The response from the server was {response.status_code}. Your inputs were rejected.")

    def _request_state(self) -> None:
        if self._state is not None:
            return
        app_url = f"{self._url}/api/v1/state"
        headers = headers_for(self._plugin.get_context()) if self._plugin else {}
        try:
            response = self._session.get(app_url, headers=headers, timeout=1)
        except ConnectionError as e:
            raise AttributeError("Failed to connect and fetch the app state. Is the app running?") from e

        self._authorized = response.status_code
        if self._authorized != 200:
            return
        logger.debug(f"GET STATE {response} {response.json()}")
        self._store_state(response.json())

    def __getattr__(self, name: str) -> Union[Any, "AppState"]:
        if name in self._APP_PRIVATE_KEYS:
            return object.__getattr__(self, name)

        # The state needs to be fetched on access if it doesn't exist.
        self._request_state()

        if name in self._state.get("vars", {}):
            value = self._state["vars"][name]
            if isinstance(value, dict):
                return _maybe_create_drive("root." + ".".join(self._my_affiliation), value)
            return value

        elif name in self._state.get("works", {}):
            return AppState(
                self._host, self._port, last_state=self._last_state["works"][name], state=self._state["works"][name]
            )

        elif name in self._state.get("flows", {}):
            return AppState(
                self._host,
                self._port,
                last_state=self._last_state["flows"][name],
                state=self._state["flows"][name],
            )

        elif name in self._state.get("structures", {}):
            return AppState(
                self._host,
                self._port,
                last_state=self._last_state["structures"][name],
                state=self._state["structures"][name],
            )

        raise AttributeError(
            f"Failed to access '{name}' through `AppState`. The state provides:"
            f" Variables: {list(self._state['vars'].keys())},"
            f" Components: {list(self._state.get('flows', {}).keys()) + list(self._state.get('works', {}).keys())}",
        )

    def __getitem__(self, key: str):
        return self.__getattr__(key)

    def __setattr__(self, name: str, value: Any) -> None:
        if name in self._APP_PRIVATE_KEYS:
            object.__setattr__(self, name, value)
            return

        # The state needs to be fetched on access if it doesn't exist.
        self._request_state()

        # TODO: Find a way to aggregate deltas to avoid making
        # request for each attribute change.
        if name in self._state["vars"]:
            self._state["vars"][name] = value
            self.send_delta()

        elif name in self._state["flows"]:
            raise AttributeError("You shouldn't set the flows directly onto the state. Use its attributes instead.")

        elif name in self._state["works"]:
            raise AttributeError("You shouldn't set the works directly onto the state. Use its attributes instead.")

        else:
            raise AttributeError(
                f"Failed to access '{name}' through `AppState`. The state provides:"
                f" Variables: {list(self._state['vars'].keys())},"
                f" Components: {list(self._state['flows'].keys()) + list(self._state['works'].keys())}",
            )

    def __repr__(self) -> str:
        return str(self._state)

    def __bool__(self) -> bool:
        return bool(self._state)

    def __len__(self) -> int:
        # The state needs to be fetched on access if it doesn't exist.
        self._request_state()

        keys = []
        for component in ["flows", "works", "structures"]:
            keys.extend(list(self._state.get(component, {})))
        return len(keys)

    def items(self) -> List[Dict[str, Any]]:
        # The state needs to be fetched on access if it doesn't exist.
        self._request_state()

        items = []
        for component in ["flows", "works"]:
            state = self._state.get(component, {})
            last_state = self._last_state.get(component, {})
            for name, state_value in state.items():
                v = AppState(
                    self._host,
                    self._port,
                    last_state=last_state[name],
                    state=state_value,
                )
                items.append((name, v))

        structures = self._state.get("structures", {})
        last_structures = self._last_state.get("structures", {})
        if structures:
            for component in ["flows", "works"]:
                state = structures.get(component, {})
                last_state = last_structures.get(component, {})
                for name, state_value in state.items():
                    v = AppState(
                        self._host,
                        self._port,
                        last_state=last_state[name],
                        state=state_value,
                    )
                    items.append((name, v))
        return items

    @staticmethod
    def _configure_session() -> Session:
        return _configure_session()
>>>>>>> 0f6caffa
<|MERGE_RESOLUTION|>--- conflicted
+++ resolved
@@ -1,10 +1,9 @@
-<<<<<<< HEAD
 import enum
 import json
 import logging
 import os
 from copy import deepcopy
-from typing import Any, Dict, Optional, Tuple, Union
+from typing import Any, Dict, List, Optional, Tuple, Union
 
 from deepdiff import DeepDiff
 from requests import Session
@@ -169,238 +168,6 @@
         # The state needs to be fetched on access if it doesn't exist.
         self._request_state()
 
-        if name in self._state["vars"]:
-            value = self._state["vars"][name]
-            if isinstance(value, dict):
-                return _maybe_create_drive("root." + ".".join(self._my_affiliation), value)
-            return value
-
-        elif name in self._state.get("works", {}):
-            return AppState(
-                self._host, self._port, last_state=self._last_state["works"][name], state=self._state["works"][name]
-            )
-
-        elif name in self._state.get("flows", {}):
-            return AppState(
-                self._host,
-                self._port,
-                last_state=self._last_state["flows"][name],
-                state=self._state["flows"][name],
-            )
-
-        raise AttributeError(
-            f"Failed to access '{name}' through `AppState`. The state provides:"
-            f" Variables: {list(self._state['vars'].keys())},"
-            f" Components: {list(self._state.get('flows', {}).keys()) + list(self._state.get('works', {}).keys())}",
-        )
-
-    def __setattr__(self, name: str, value: Any) -> None:
-        if name in self._APP_PRIVATE_KEYS:
-            object.__setattr__(self, name, value)
-            return
-
-        # The state needs to be fetched on access if it doesn't exist.
-        self._request_state()
-
-        # TODO: Find a way to aggregate deltas to avoid making
-        # request for each attribute change.
-        if name in self._state["vars"]:
-            self._state["vars"][name] = value
-            self.send_delta()
-
-        elif name in self._state["flows"]:
-            raise AttributeError("You shouldn't set the flows directly onto the state. Use its attributes instead.")
-
-        elif name in self._state["works"]:
-            raise AttributeError("You shouldn't set the works directly onto the state. Use its attributes instead.")
-
-        else:
-            raise AttributeError(
-                f"Failed to access '{name}' through `AppState`. The state provides:"
-                f" Variables: {list(self._state['vars'].keys())},"
-                f" Components: {list(self._state['flows'].keys()) + list(self._state['works'].keys())}",
-            )
-
-    def __repr__(self) -> str:
-        return str(self._state)
-
-    def __bool__(self) -> bool:
-        return bool(self._state)
-
-    @staticmethod
-    def _configure_session() -> Session:
-        return _configure_session()
-=======
-import enum
-import json
-import logging
-import os
-from copy import deepcopy
-from typing import Any, Dict, List, Optional, Tuple, Union
-
-from deepdiff import DeepDiff
-from requests import Session
-from requests.exceptions import ConnectionError
-
-from lightning_app.core.constants import APP_SERVER_HOST, APP_SERVER_PORT
-from lightning_app.storage.drive import _maybe_create_drive
-from lightning_app.utilities.app_helpers import AppStatePlugin, BaseStatePlugin
-from lightning_app.utilities.network import _configure_session
-
-logger = logging.getLogger(__name__)
-
-# GLOBAL APP STATE
-_LAST_STATE = None
-_STATE = None
-
-
-class AppStateType(enum.Enum):
-    STREAMLIT = enum.auto()
-    DEFAULT = enum.auto()
-
-
-def headers_for(context: Dict[str, str]) -> Dict[str, str]:
-    return {
-        "X-Lightning-Session-UUID": context.get("token", ""),
-        "X-Lightning-Session-ID": context.get("session_id", ""),
-        "X-Lightning-Type": context.get("type", ""),
-    }
-
-
-class AppState:
-
-    _APP_PRIVATE_KEYS: Tuple[str, ...] = (
-        "_host",
-        "_session_id",
-        "_state",
-        "_last_state",
-        "_url",
-        "_port",
-        "_request_state",
-        "_store_state",
-        "_send_state",
-        "_my_affiliation",
-        "_find_state_under_affiliation",
-        "_plugin",
-        "_attach_plugin",
-        "_authorized",
-        "is_authorized",
-        "_debug",
-        "_session",
-    )
-    _MY_AFFILIATION: Tuple[str, ...] = ()
-
-    def __init__(
-        self,
-        host: Optional[str] = None,
-        port: Optional[int] = None,
-        last_state: Optional[Dict] = None,
-        state: Optional[Dict] = None,
-        my_affiliation: Tuple[str, ...] = None,
-        plugin: Optional[BaseStatePlugin] = None,
-    ) -> None:
-        """The AppState class enable streamlit user to interact their application state.
-
-        When the state isn't defined, it would be pulled from the app REST API Server.
-        If the state gets modified by the user, the new state would be sent to the API Server.
-
-        Arguments:
-            host: Rest API Server current host
-            port: Rest API Server current port
-            last_state: The state pulled on first access.
-            state: The state modified by the user.
-            my_affiliation: A tuple describing the affiliation this app state represents. When storing a state dict
-                on this AppState, this affiliation will be used to reduce the scope of the given state.
-            plugin: A plugin to handle authorization.
-        """
-        use_localhost = "LIGHTNING_APP_STATE_URL" not in os.environ
-        self._host = host or APP_SERVER_HOST
-        self._port = port or (APP_SERVER_PORT if use_localhost else None)
-        self._url = f"{self._host}:{self._port}" if use_localhost else self._host
-        self._last_state = last_state
-        self._state = state
-        self._session_id = "1234"
-        self._my_affiliation = my_affiliation if my_affiliation is not None else AppState._MY_AFFILIATION
-        self._authorized = None
-        self._attach_plugin(plugin)
-        self._session = self._configure_session()
-
-    def _attach_plugin(self, plugin: Optional[BaseStatePlugin]) -> None:
-        if plugin is not None:
-            plugin = plugin
-        else:
-            plugin = AppStatePlugin()
-        self._plugin = plugin
-
-    @staticmethod
-    def _find_state_under_affiliation(state, my_affiliation: Tuple[str, ...]) -> Dict[str, Any]:
-        """This method is used to extract the subset of the app state associated with the given affiliation.
-
-        For example, if the affiliation is ``("root", "subflow")``, then the returned state will be
-        ``state["flows"]["subflow"]``.
-        """
-        children_state = state
-        for name in my_affiliation:
-            if name in children_state["flows"]:
-                children_state = children_state["flows"][name]
-            elif name in children_state["works"]:
-                children_state = children_state["works"][name]
-            else:
-                raise ValueError(f"Failed to extract the state under the affiliation '{my_affiliation}'.")
-        return children_state
-
-    def _store_state(self, state: Dict[str, Any]) -> None:
-        # Relying on the global variable to ensure the
-        # deep_diff is done on the entire state.
-        global _LAST_STATE
-        global _STATE
-        _LAST_STATE = deepcopy(state)
-        _STATE = state
-        # If the affiliation is passed, the AppState was created in a LightningFlow context.
-        # The state should be only the one of this LightningFlow and its children.
-        self._last_state = self._find_state_under_affiliation(_LAST_STATE, self._my_affiliation)
-        self._state = self._find_state_under_affiliation(_STATE, self._my_affiliation)
-
-    def send_delta(self) -> None:
-        app_url = f"{self._url}/api/v1/delta"
-        deep_diff = DeepDiff(_LAST_STATE, _STATE)
-        assert self._plugin is not None
-        # TODO: Find how to prevent the infinite loop on refresh without storing the DeepDiff
-        if self._plugin.should_update_app(deep_diff):
-            data = {"delta": json.loads(deep_diff.to_json())}
-            headers = headers_for(self._plugin.get_context())
-            try:
-                # TODO: Send the delta directly to the REST API.
-                response = self._session.post(app_url, json=data, headers=headers)
-            except ConnectionError as e:
-                raise AttributeError("Failed to connect and send the app state. Is the app running?") from e
-
-            if response and response.status_code != 200:
-                raise Exception(f"The response from the server was {response.status_code}. Your inputs were rejected.")
-
-    def _request_state(self) -> None:
-        if self._state is not None:
-            return
-        app_url = f"{self._url}/api/v1/state"
-        headers = headers_for(self._plugin.get_context()) if self._plugin else {}
-        try:
-            response = self._session.get(app_url, headers=headers, timeout=1)
-        except ConnectionError as e:
-            raise AttributeError("Failed to connect and fetch the app state. Is the app running?") from e
-
-        self._authorized = response.status_code
-        if self._authorized != 200:
-            return
-        logger.debug(f"GET STATE {response} {response.json()}")
-        self._store_state(response.json())
-
-    def __getattr__(self, name: str) -> Union[Any, "AppState"]:
-        if name in self._APP_PRIVATE_KEYS:
-            return object.__getattr__(self, name)
-
-        # The state needs to be fetched on access if it doesn't exist.
-        self._request_state()
-
         if name in self._state.get("vars", {}):
             value = self._state["vars"][name]
             if isinstance(value, dict):
@@ -514,5 +281,4 @@
 
     @staticmethod
     def _configure_session() -> Session:
-        return _configure_session()
->>>>>>> 0f6caffa
+        return _configure_session()