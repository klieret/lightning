import glob
import os
from importlib.util import module_from_spec, spec_from_file_location
from pathlib import Path
from types import ModuleType
from typing import Any, Dict

from setuptools import find_packages

_PROJECT_ROOT = "."
_SOURCE_ROOT = os.path.join(_PROJECT_ROOT, "src")
_PACKAGE_ROOT = os.path.join(_SOURCE_ROOT, "lightning_app")
_PATH_REQUIREMENTS = os.path.join("requirements", "app")
_FREEZE_REQUIREMENTS = os.environ.get("FREEZE_REQUIREMENTS", "0").lower() in ("1", "true")


def _load_py_module(name: str, location: str) -> ModuleType:
    spec = spec_from_file_location(name, location)
    assert spec, f"Failed to load module {name} from {location}"
    py = module_from_spec(spec)
    assert spec.loader, f"ModuleSpec.loader is None for {name} from {location}"
    spec.loader.exec_module(py)
    return py


def _load_assistant() -> ModuleType:
    location = os.path.join(_PROJECT_ROOT, ".actions", "assistant.py")
    return _load_py_module("assistant", location)


def _prepare_extras() -> Dict[str, Any]:
    assistant = _load_assistant()
    # https://setuptools.readthedocs.io/en/latest/setuptools.html#declaring-extras
    # Define package extras. These are only installed if you specify them.
    # From remote, use like `pip install "pytorch-lightning[dev, docs]"`
    # From local copy of repo, use like `PACKAGE_NAME=app pip install ".[dev, docs]"`
    req_files = [Path(p) for p in glob.glob(os.path.join(_PATH_REQUIREMENTS, "*.txt"))]
    common_args = {"path_dir": _PATH_REQUIREMENTS, "unfreeze": "none" if _FREEZE_REQUIREMENTS else "major"}
    extras = {
        p.stem: assistant.load_requirements(file_name=p.name, **common_args)
        for p in req_files
        if p.name not in ("docs.txt", "base.txt")
    }
    extras["extra"] = extras["cloud"] + extras["ui"] + extras["components"]
    extras["all"] = extras["extra"]
    extras["dev"] = extras["all"] + extras["test"]  # + extras['docs']
    return extras


def _setup_args() -> Dict[str, Any]:
    assistant = _load_assistant()
    about = _load_py_module("about", os.path.join(_PACKAGE_ROOT, "__about__.py"))
    version = _load_py_module("version", os.path.join(_PACKAGE_ROOT, "__version__.py"))
    long_description = assistant.load_readme_description(
        _PACKAGE_ROOT, homepage=about.__homepage__, version=version.version
    )

    # TODO: remove this once lightning-ui package is ready as a dependency
    assistant._download_frontend(_PACKAGE_ROOT)

<<<<<<< HEAD
    return dict(
        name="lightning-app",
        version=version.version,
        description=about.__docs__,
        author=about.__author__,
        author_email=about.__author_email__,
        url=about.__homepage__,
        download_url="https://github.com/Lightning-AI/lightning",
        license=about.__license__,
        packages=find_packages(where="src", include=["lightning_app", "lightning_app.*"]),
        package_dir={"": "src"},
        long_description=long_description,
        long_description_content_type="text/markdown",
        include_package_data=True,
        zip_safe=False,
        keywords=["deep learning", "pytorch", "AI"],
        python_requires=">=3.8",
        setup_requires=[],
        install_requires=assistant.load_requirements(
=======
    return {
        "name": "lightning-app",
        "version": version.version,
        "description": about.__docs__,
        "author": about.__author__,
        "author_email": about.__author_email__,
        "url": about.__homepage__,
        "download_url": "https://github.com/Lightning-AI/lightning",
        "license": about.__license__,
        "packages": find_packages(where="src", include=["lightning_app", "lightning_app.*"]),
        "package_dir": {"": "src"},
        "long_description": long_description,
        "long_description_content_type": "text/markdown",
        "include_package_data": True,
        "zip_safe": False,
        "keywords": ["deep learning", "pytorch", "AI"],
        "python_requires": ">=3.8",
        "entry_points": {
            "console_scripts": [
                "lightning = lightning_app.cli.lightning_cli:main",
            ],
        },
        "setup_requires": [],
        "install_requires": assistant.load_requirements(
>>>>>>> 54e8095a
            _PATH_REQUIREMENTS, unfreeze="none" if _FREEZE_REQUIREMENTS else "major"
        ),
        "extras_require": _prepare_extras(),
        "project_urls": {
            "Bug Tracker": "https://github.com/Lightning-AI/lightning/issues",
            "Documentation": "https://lightning.ai/lightning-docs",
            "Source Code": "https://github.com/Lightning-AI/lightning",
        },
        "classifiers": [
            "Environment :: Console",
            "Natural Language :: English",
            # How mature is this project? Common values are
            #   3 - Alpha, 4 - Beta, 5 - Production/Stable
            "Development Status :: 4 - Beta",
            # Indicate who your project is intended for
            "Intended Audience :: Developers",
            "Topic :: Scientific/Engineering :: Artificial Intelligence",
            "Topic :: Scientific/Engineering :: Information Analysis",
            # Pick your license as you wish
            # 'License :: OSI Approved :: BSD License',
            "Operating System :: OS Independent",
            # Specify the Python versions you support here. In particular, ensure
            # that you indicate whether you support Python 2, Python 3 or both.
            "Programming Language :: Python :: 3",
            "Programming Language :: Python :: 3.8",
            "Programming Language :: Python :: 3.9",
            "Programming Language :: Python :: 3.10",
        ],
    }<|MERGE_RESOLUTION|>--- conflicted
+++ resolved
@@ -58,7 +58,6 @@
     # TODO: remove this once lightning-ui package is ready as a dependency
     assistant._download_frontend(_PACKAGE_ROOT)
 
-<<<<<<< HEAD
     return dict(
         name="lightning-app",
         version=version.version,
@@ -78,41 +77,15 @@
         python_requires=">=3.8",
         setup_requires=[],
         install_requires=assistant.load_requirements(
-=======
-    return {
-        "name": "lightning-app",
-        "version": version.version,
-        "description": about.__docs__,
-        "author": about.__author__,
-        "author_email": about.__author_email__,
-        "url": about.__homepage__,
-        "download_url": "https://github.com/Lightning-AI/lightning",
-        "license": about.__license__,
-        "packages": find_packages(where="src", include=["lightning_app", "lightning_app.*"]),
-        "package_dir": {"": "src"},
-        "long_description": long_description,
-        "long_description_content_type": "text/markdown",
-        "include_package_data": True,
-        "zip_safe": False,
-        "keywords": ["deep learning", "pytorch", "AI"],
-        "python_requires": ">=3.8",
-        "entry_points": {
-            "console_scripts": [
-                "lightning = lightning_app.cli.lightning_cli:main",
-            ],
-        },
-        "setup_requires": [],
-        "install_requires": assistant.load_requirements(
->>>>>>> 54e8095a
             _PATH_REQUIREMENTS, unfreeze="none" if _FREEZE_REQUIREMENTS else "major"
         ),
-        "extras_require": _prepare_extras(),
-        "project_urls": {
+        extras_require=_prepare_extras(),
+        project_urls={
             "Bug Tracker": "https://github.com/Lightning-AI/lightning/issues",
             "Documentation": "https://lightning.ai/lightning-docs",
             "Source Code": "https://github.com/Lightning-AI/lightning",
         },
-        "classifiers": [
+        classifiers=[
             "Environment :: Console",
             "Natural Language :: English",
             # How mature is this project? Common values are
@@ -132,4 +105,4 @@
             "Programming Language :: Python :: 3.9",
             "Programming Language :: Python :: 3.10",
         ],
-    }+    )