--- conflicted
+++ resolved
@@ -13,28 +13,10 @@
 
 ### Changed
 
-<<<<<<< HEAD
-- Improved user error when a Lightning App is already running locally ([#15752](https://github.com/Lightning-AI/lightning/pull/15752))
-
-
-=======
->>>>>>> 3efb8dc9
 - The LoadBalancer now uses internal ip + port instead of URL exposed ([#16119](https://github.com/Lightning-AI/lightning/pull/16119))
 - Added support for logging in different trainer stages with  `DeviceStatsMonitor`
 ([#16002](https://github.com/Lightning-AI/lightning/pull/16002))
-<<<<<<< HEAD
-
-### Deprecated
-
--
-
-
-### Removed
-
--
-=======
 - Made cluster creation/deletion async by default ([#16185](https://github.com/Lightning-AI/lightning/pull/16185))
->>>>>>> 3efb8dc9
 
 
 ### Fixed
@@ -43,7 +25,6 @@
 - Avoid `relpath` bug on Windows ([#16164](https://github.com/Lightning-AI/lightning/pull/16164))
 - Avoid using the deprecated `LooseVersion` ([#16162](https://github.com/Lightning-AI/lightning/pull/16162))
 - Porting fixes to autoscaler component ([#16249](https://github.com/Lightning-AI/lightning/pull/16249))
-
 - Fixed a bug where `lightning login` with env variables would not correctly save the credentials ([#16339](https://github.com/Lightning-AI/lightning/pull/16339))
 
 
