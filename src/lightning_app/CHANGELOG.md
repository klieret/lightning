# Changelog

All notable changes to this project will be documented in this file.

The format is based on [Keep a Changelog](http://keepachangelog.com/en/1.0.0/).

## [unreleased] - 202Y-MM-DD

### Added

-


### Changed

<<<<<<< HEAD
- Improved user error when a Lightning App is already running locally ([#15752](https://github.com/Lightning-AI/lightning/pull/15752))


- `lightning add ssh-key` CLI command has been transitioned to `lightning create ssh-key` with the same calling signature ([#15761](https://github.com/Lightning-AI/lightning/pull/15761))
- `lightning remove ssh-key` CLI command has been transitioned to `lightning delete ssh-key` with the same calling signature ([#15761](https://github.com/Lightning-AI/lightning/pull/15761))
=======
-
>>>>>>> dd835871


### Deprecated

-


### Removed

-


### Fixed

-


## [1.8.4] - 2022-12-08

### Added

- Add `code_dir` argument to tracer run ([#15771](https://github.com/Lightning-AI/lightning/pull/15771))
- Added the CLI command `lightning run model` to launch a `LightningLite` accelerated script ([#15506](https://github.com/Lightning-AI/lightning/pull/15506))
- Added the CLI command `lightning delete app` to delete a lightning app on the cloud ([#15783](https://github.com/Lightning-AI/lightning/pull/15783))
- Added a CloudMultiProcessBackend which enables running a child App from within the Flow in the cloud ([#15800](https://github.com/Lightning-AI/lightning/pull/15800))
- Utility for pickling work object safely even from a child process ([#15836](https://github.com/Lightning-AI/lightning/pull/15836))
- Added `AutoScaler` component ([#15769](https://github.com/Lightning-AI/lightning/pull/15769))
- Added the property `ready` of the LightningFlow to inform when the `Open App` should be visible ([#15921](https://github.com/Lightning-AI/lightning/pull/15921))
- Added private work attributed `_start_method` to customize how to start the works ([#15923](https://github.com/Lightning-AI/lightning/pull/15923))
- Added a `configure_layout` method to the `LightningWork` which can be used to control how the work is handled in the layout of a parent flow ([#15926](https://github.com/Lightning-AI/lightning/pull/15926))
- Added the ability to run a Lightning App or Component directly from the Gallery using `lightning run app organization/name` ([#15941](https://github.com/Lightning-AI/lightning/pull/15941))
- Added automatic conversion of list and dict of works and flows to structures ([#15961](https://github.com/Lightning-AI/lightning/pull/15961))

### Changed

- The `MultiNode` components now warn the user when running with `num_nodes > 1` locally ([#15806](https://github.com/Lightning-AI/lightning/pull/15806))
- Cluster creation and deletion now waits by default [#15458](https://github.com/Lightning-AI/lightning/pull/15458)
- Running an app without a UI locally no longer opens the browser ([#15875](https://github.com/Lightning-AI/lightning/pull/15875))
- Show a message when `BuildConfig(requirements=[...])` is passed but a `requirements.txt` file is already present in the Work ([#15799](https://github.com/Lightning-AI/lightning/pull/15799))
- Show a message when `BuildConfig(dockerfile="...")` is passed but a `Dockerfile` file is already present in the Work ([#15799](https://github.com/Lightning-AI/lightning/pull/15799))
- Dropped name column from cluster list ([#15721](https://github.com/Lightning-AI/lightning/pull/15721))
- Apps without UIs no longer activate the "Open App" button when running in the cloud ([#15875](https://github.com/Lightning-AI/lightning/pull/15875))
- Wait for full file to be transferred in Path / Payload ([#15934](https://github.com/Lightning-AI/lightning/pull/15934))

### Removed

- Removed the `SingleProcessRuntime` ([#15933](https://github.com/Lightning-AI/lightning/pull/15933))

### Fixed

- Fixed SSH CLI command listing stopped components ([#15810](https://github.com/Lightning-AI/lightning/pull/15810))
- Fixed bug when launching apps on multiple clusters ([#15484](https://github.com/Lightning-AI/lightning/pull/15484))
- Fixed Sigterm Handler causing thread lock which caused KeyboardInterrupt to hang ([#15881](https://github.com/Lightning-AI/lightning/pull/15881))
- Fixed MPS error for multinode component (defaults to cpu on mps devices now as distributed operations are not supported by pytorch on mps) ([#15748](https://github.com/Ligtning-AI/lightning/pull/15748))
- Fixed the work not stopped when successful when passed directly to the LightningApp ([#15801](https://github.com/Lightning-AI/lightning/pull/15801))
- Fixed the PyTorch Inference locally on GPU ([#15813](https://github.com/Lightning-AI/lightning/pull/15813))
- Fixed the `enable_spawn` method of the `WorkRunExecutor` ([#15812](https://github.com/Lightning-AI/lightning/pull/15812))
- Fixed require/import decorator ([#15849](https://github.com/Lightning-AI/lightning/pull/15849))
- Fixed a bug where using `L.app.structures` would cause multiple apps to be opened and fail with an error in the cloud ([#15911](https://github.com/Lightning-AI/lightning/pull/15911))
- Fixed PythonServer generating noise on M1 ([#15949](https://github.com/Lightning-AI/lightning/pull/15949))
- Fixed multiprocessing breakpoint ([#15950](https://github.com/Lightning-AI/lightning/pull/15950))
- Fixed detection of a Lightning App running in debug mode ([#15951](https://github.com/Lightning-AI/lightning/pull/15951))
- Fixed `ImportError` on Multinode if package not present ([#15963](https://github.com/Lightning-AI/lightning/pull/15963))

## [1.8.3] - 2022-11-22

### Changed

- Deduplicate top level lighting CLI command groups ([#15761](https://github.com/Lightning-AI/lightning/pull/15761))
  * `lightning add ssh-key` CLI command has been transitioned to `lightning create ssh-key`
  * `lightning remove ssh-key` CLI command has been transitioned to `lightning delete ssh-key`
- Set Torch inference mode for prediction ([#15719](https://github.com/Lightning-AI/lightning/pull/15719))
- Improved `LightningTrainerScript` start-up time ([#15751](https://github.com/Lightning-AI/lightning/pull/15751))
- Disable XSRF protection in `StreamlitFrontend` to support upload in localhost ([#15684](https://github.com/Lightning-AI/lightning/pull/15684))

### Fixed

- Fixed debugging with VSCode IDE ([#15747](https://github.com/Lightning-AI/lightning/pull/15747))
- Fixed setting property to the `LightningFlow` ([#15750](https://github.com/Lightning-AI/lightning/pull/15750))
- Fixed the PyTorch Inference locally on GPU ([#15813](https://github.com/Lightning-AI/lightning/pull/15813))


## [1.8.2] - 2022-11-17

### Added

- Added title and description to ServeGradio ([#15639](https://github.com/Lightning-AI/lightning/pull/15639))
- Added a friendly error message when attempting to run the default cloud compute with a custom base image configured ([#14929](https://github.com/Lightning-AI/lightning/pull/14929))

### Changed

- Improved support for running apps when dependencies aren't installed ([#15711](https://github.com/Lightning-AI/lightning/pull/15711))
- Changed the root directory of the app (which gets uploaded) to be the folder containing the app file, rather than any parent folder containing a `.lightning` file ([#15654](https://github.com/Lightning-AI/lightning/pull/15654))
- Enabled MultiNode Components to support state broadcasting ([#15607](https://github.com/Lightning-AI/lightning/pull/15607))
- Prevent artefactual "running from outside your current environment" error ([#15647](https://github.com/Lightning-AI/lightning/pull/15647))
- Rename failed -> error in tables ([#15608](https://github.com/Lightning-AI/lightning/pull/15608))

### Fixed

- Fixed race condition to over-write the frontend with app infos ([#15398](https://github.com/Lightning-AI/lightning/pull/15398))
- Fixed bi-directional queues sending delta with Drive Component name changes ([#15642](https://github.com/Lightning-AI/lightning/pull/15642))
- Fixed CloudRuntime works collection with structures and accelerated multi node startup time ([#15650](https://github.com/Lightning-AI/lightning/pull/15650))
- Fixed catimage import ([#15712](https://github.com/Lightning-AI/lightning/pull/15712))
- Parse all lines in app file looking for shebangs to run commands ([#15714](https://github.com/Lightning-AI/lightning/pull/15714))

<<<<<<< HEAD
- Fixed setting property to the LightningFlow ([#15750](https://github.com/Lightning-AI/lightning/pull/15750))

=======
>>>>>>> dd835871

## [1.8.1] - 2022-11-10

### Added

- Added the `start` method to the work ([#15523](https://github.com/Lightning-AI/lightning/pull/15523))
- Added a `MultiNode` Component to run with distributed computation with any frameworks ([#15524](https://github.com/Lightning-AI/lightning/pull/15524))
- Expose `RunWorkExecutor` to the work and provides default ones for the `MultiNode` Component ([#15561](https://github.com/Lightning-AI/lightning/pull/15561))
- Added a `start_with_flow` flag to the `LightningWork` which can be disabled to prevent the work from starting at the same time as the flow ([#15591](https://github.com/Lightning-AI/lightning/pull/15591))
- Added support for running Lightning App with VSCode IDE debugger ([#15590](https://github.com/Lightning-AI/lightning/pull/15590))
- Added `bi-directional` delta updates between the flow and the works ([#15582](https://github.com/Lightning-AI/lightning/pull/15582))
- Added `--setup` flag to `lightning run app` CLI command allowing for dependency installation via app comments ([#15577](https://github.com/Lightning-AI/lightning/pull/15577))
- Auto-upgrade / detect environment mis-match from the CLI ([#15434](https://github.com/Lightning-AI/lightning/pull/15434))
- Added Serve component ([#15609](https://github.com/Lightning-AI/lightning/pull/15609))


### Changed

- Changed the `flow.flows` to be recursive wont to align the behavior with the `flow.works` ([#15466](https://github.com/Lightning-AI/lightning/pull/15466))
- The `params` argument in `TracerPythonScript.run` no longer prepends `--` automatically to parameters ([#15518](https://github.com/Lightning-AI/lightning/pull/15518))
- Only check versions / env when not in the cloud ([#15504](https://github.com/Lightning-AI/lightning/pull/15504))
- Periodically sync database to the drive ([#15441](https://github.com/Lightning-AI/lightning/pull/15441))
- Slightly safer multi node ([#15538](https://github.com/Lightning-AI/lightning/pull/15538))
- Reuse existing commands when running connect more than once ([#15471](https://github.com/Lightning-AI/lightning/pull/15471))

### Fixed

- Fixed writing app name and id in connect.txt file for the command CLI ([#15443](https://github.com/Lightning-AI/lightning/pull/15443))
- Fixed missing root flow among the flows of the app ([#15531](https://github.com/Lightning-AI/lightning/pull/15531))
- Fixed bug with Multi Node Component and add some examples ([#15557](https://github.com/Lightning-AI/lightning/pull/15557))
- Fixed a bug where payload would take a very long time locally ([#15557](https://github.com/Lightning-AI/lightning/pull/15557))
- Fixed an issue with the `lightning` CLI taking a long time to error out when the cloud is not reachable ([#15412](https://github.com/Lightning-AI/lightning/pull/15412))


## [1.8.0] - 2022-11-01

### Added

- Added `load_state_dict` and `state_dict` hooks for `LightningFlow` components ([#14100](https://github.com/Lightning-AI/lightning/pull/14100))
- Added a `--secret` option to CLI to allow binding secrets to app environment variables when running in the cloud ([#14612](https://github.com/Lightning-AI/lightning/pull/14612))
- Added support for running the works without cloud compute in the default container ([#14819](https://github.com/Lightning-AI/lightning/pull/14819))
- Added an HTTPQueue as an optional replacement for the default redis queue ([#14978](https://github.com/Lightning-AI/lightning/pull/14978)
- Added support for configuring flow cloud compute ([#14831](https://github.com/Lightning-AI/lightning/pull/14831))
- Added support for adding descriptions to commands either through a docstring or the `DESCRIPTION` attribute ([#15193](https://github.com/Lightning-AI/lightning/pull/15193)
- Added a try / catch mechanism around request processing to avoid killing the flow ([#15187](https://github.com/Lightning-AI/lightning/pull/15187)
- Added an Database Component ([#14995](https://github.com/Lightning-AI/lightning/pull/14995)
- Added authentication to HTTP queue ([#15202](https://github.com/Lightning-AI/lightning/pull/15202))
- Added support to pass a `LightningWork` to the `LightningApp` ([#15215](https://github.com/Lightning-AI/lightning/pull/15215)
- Added support getting CLI help for connected apps even if the app isn't running ([#15196](https://github.com/Lightning-AI/lightning/pull/15196)
- Added support for adding requirements to commands and installing them when missing when running an app command ([#15198](https://github.com/Lightning-AI/lightning/pull/15198)
- Added Lightning CLI Connection to be terminal session instead of global ([#15241](https://github.com/Lightning-AI/lightning/pull/15241)
- Added support for managing SSH-keys via CLI ([#15291](https://github.com/Lightning-AI/lightning/pull/15291))
- Add a `JustPyFrontend` to ease UI creation with `https://github.com/justpy-org/justpy` ([#15002](https://github.com/Lightning-AI/lightning/pull/15002))
- Added a layout endpoint to the Rest API and enable to disable pulling or pushing to the state ([#15367](https://github.com/Lightning-AI/lightning/pull/15367)
- Added support for functions for `configure_api` and `configure_commands` to be executed in the Rest API process ([#15098](https://github.com/Lightning-AI/lightning/pull/15098)
- Added support for accessing Lighting Apps via SSH ([#15310](https://github.com/Lightning-AI/lightning/pull/15310))
- Added support to start lightning app on cloud without needing to install dependencies locally ([#15019](https://github.com/Lightning-AI/lightning/pull/15019)

### Changed

- Improved the show logs command to be standalone and re-usable ([#15343](https://github.com/Lightning-AI/lightning/pull/15343)
- Removed the `--instance-types` option when creating clusters ([#15314](https://github.com/Lightning-AI/lightning/pull/15314))

### Fixed

- Fixed an issue when using the CLI without arguments ([#14877](https://github.com/Lightning-AI/lightning/pull/14877))
- Fixed a bug where the upload files endpoint would raise an error when running locally ([#14924](https://github.com/Lightning-AI/lightning/pull/14924))
- Fixed BYOC cluster region selector -> hiding it from help since only us-east-1 has been tested and is recommended ([#15277]https://github.com/Lightning-AI/lightning/pull/15277)
- Fixed a bug when launching an app on multiple clusters ([#15226](https://github.com/Lightning-AI/lightning/pull/15226))
- Fixed a bug with a default CloudCompute for Lightning flows ([#15371](https://github.com/Lightning-AI/lightning/pull/15371))

## [0.6.2] - 2022-09-21

### Changed

- Improved Lightning App connect logic by disconnecting automatically ([#14532](https://github.com/Lightning-AI/lightning/pull/14532))
- Improved the error message when the `LightningWork` is missing the `run` method ([#14759](https://github.com/Lightning-AI/lightning/pull/14759))
- Improved the error message when the root `LightningFlow` passed to `LightningApp` is missing the `run` method ([#14760](https://github.com/Lightning-AI/lightning/pull/14760))

### Fixed

- Fixed a bug where the uploaded command file wasn't properly parsed ([#14532](https://github.com/Lightning-AI/lightning/pull/14532))
- Fixed an issue where custom property setters were not being used `LightningWork` class ([#14259](https://github.com/Lightning-AI/lightning/pull/14259))
- Fixed an issue where some terminals would display broken icons in the PL app CLI ([#14226](https://github.com/Lightning-AI/lightning/pull/14226))


## [0.6.1] - 2022-09-19

### Added

- Add support to upload files to the Drive through an asynchronous `upload_file` endpoint ([#14703](https://github.com/Lightning-AI/lightning/pull/14703))

### Changed

- Application storage prefix moved from `app_id` to `project_id/app_id` ([#14583](https://github.com/Lightning-AI/lightning/pull/14583))
- LightningCloud client calls to use keyword arguments instead of positional arguments ([#14685](https://github.com/Lightning-AI/lightning/pull/14685))

### Fixed

- Making `threadpool` non-default from LightningCloud client  ([#14757](https://github.com/Lightning-AI/lightning/pull/14757))
- Resolved a bug where the state change detection using DeepDiff won't work with Path, Drive objects ([#14465](https://github.com/Lightning-AI/lightning/pull/14465))
- Resolved a bug where the wrong client was passed to collect cloud logs ([#14684](https://github.com/Lightning-AI/lightning/pull/14684))
- Resolved the memory leak issue with the Lightning Cloud package and bumped the requirements to use the latest version ([#14697](https://github.com/Lightning-AI/lightning/pull/14697))
- Fixing 5000 log line limitation for Lightning AI BYOC cluster logs ([#14458](https://github.com/Lightning-AI/lightning/pull/14458))
- Fixed a bug where the uploaded command file wasn't properly parsed ([#14532](https://github.com/Lightning-AI/lightning/pull/14532))
- Resolved `LightningApp(..., debug=True)` ([#14464](https://github.com/Lightning-AI/lightning/pull/14464))


## [0.6.0] - 2022-09-08

### Added

- Introduce lightning connect ([#14452](https://github.com/Lightning-AI/lightning/pull/14452))
- Adds `PanelFrontend` to easily create complex UI in Python ([#13531](https://github.com/Lightning-AI/lightning/pull/13531))
- Add support for `Lightning App Commands` through the `configure_commands` hook on the Lightning Flow and the `ClientCommand`  ([#13602](https://github.com/Lightning-AI/lightning/pull/13602))
- Add support for Lightning AI BYOC cluster management ([#13835](https://github.com/Lightning-AI/lightning/pull/13835))
- Add support to see Lightning AI BYOC cluster logs ([#14334](https://github.com/Lightning-AI/lightning/pull/14334))
- Add support to run Lightning apps on Lightning AI BYOC clusters ([#13894](https://github.com/Lightning-AI/lightning/pull/13894))
- Add support for listing Lightning AI apps ([#13987](https://github.com/Lightning-AI/lightning/pull/13987))
- Adds `LightningTrainerScript`. `LightningTrainerScript` orchestrates multi-node training in the cloud ([#13830](https://github.com/Lightning-AI/lightning/pull/13830))
- Add support for printing application logs using CLI `lightning show logs <app_name> [components]` ([#13634](https://github.com/Lightning-AI/lightning/pull/13634))
- Add support for `Lightning API` through the `configure_api` hook on the Lightning Flow and the `Post`, `Get`, `Delete`, `Put` HttpMethods ([#13945](https://github.com/Lightning-AI/lightning/pull/13945))
- Added a warning when `configure_layout` returns URLs configured with http instead of https ([#14233](https://github.com/Lightning-AI/lightning/pull/14233))
- Add `--app_args` support from the CLI ([#13625](https://github.com/Lightning-AI/lightning/pull/13625))

### Changed

- Default values and parameter names for Lightning AI BYOC cluster management ([#14132](https://github.com/Lightning-AI/lightning/pull/14132))
- Run the flow only if the state has changed from the previous execution ([#14076](https://github.com/Lightning-AI/lightning/pull/14076))
- Increased DeepDiff's verbose level to properly handle dict changes ([#13960](https://github.com/Lightning-AI/lightning/pull/13960))
- Setup: added requirement freeze for next major version ([#14480](https://github.com/Lightning-AI/lightning/pull/14480))

### Fixed

- Unification of app template: moved `app.py` to root dir for `lightning init app <app_name>` template ([#13853](https://github.com/Lightning-AI/lightning/pull/13853))
- Fixed an issue with `lightning --version` command ([#14433](https://github.com/Lightning-AI/lightning/pull/14433))
- Fixed imports of collections.abc for py3.10 ([#14345](https://github.com/Lightning-AI/lightning/pull/14345))

## [0.5.7] - 2022-08-22

### Changed

- Release LAI docs as stable ([#14250](https://github.com/Lightning-AI/lightning/pull/14250))
- Compatibility for Python 3.10

### Fixed

- Pinning starsessions to 1.x ([#14333](https://github.com/Lightning-AI/lightning/pull/14333))
- Parsed local package versions ([#13933](https://github.com/Lightning-AI/lightning/pull/13933))


## [0.5.6] - 2022-08-16

### Fixed

- Resolved a bug where the `install` command was not installing the latest version of an app/component by default ([#14181](https://github.com/Lightning-AI/lightning/pull/14181))


- Fixed the `examples/app_dag` example ([#14359](https://github.com/Lightning-AI/lightning/pull/14359))


## [0.5.5] - 2022-08-9

### Deprecated

- Deprecate sheety API ([#14004](https://github.com/Lightning-AI/lightning/pull/14004))

### Fixed

- Resolved a bug where the work statuses will grow quickly and be duplicated ([#13970](https://github.com/Lightning-AI/lightning/pull/13970))
- Resolved a bug about a race condition when sending the work state through the caller_queue ([#14074](https://github.com/Lightning-AI/lightning/pull/14074))
- Fixed Start Lightning App on Cloud if Repo Begins With Name "Lightning" ([#14025](https://github.com/Lightning-AI/lightning/pull/14025))


## [0.5.4] - 2022-08-01

### Changed

- Wrapped imports for traceability ([#13924](https://github.com/Lightning-AI/lightning/pull/13924))
- Set version as today ([#13906](https://github.com/Lightning-AI/lightning/pull/13906))

### Fixed

- Included app templates to the lightning and app packages ([#13731](https://github.com/Lightning-AI/lightning/pull/13731))
- Added UI for install all ([#13732](https://github.com/Lightning-AI/lightning/pull/13732))
- Fixed build meta pkg flow ([#13926](https://github.com/Lightning-AI/lightning/pull/13926))

## [0.5.3] - 2022-07-25

### Changed

- Pruned requirements duplicity ([#13739](https://github.com/Lightning-AI/lightning/pull/13739))

### Fixed

- Use correct python version in lightning component template ([#13790](https://github.com/Lightning-AI/lightning/pull/13790))

## [0.5.2] - 2022-07-18

### Added

- Update the Lightning App docs ([#13537](https://github.com/Lightning-AI/lightning/pull/13537))

### Changed

- Added `LIGHTNING_` prefix to Platform AWS credentials ([#13703](https://github.com/Lightning-AI/lightning/pull/13703))<|MERGE_RESOLUTION|>--- conflicted
+++ resolved
@@ -13,15 +13,7 @@
 
 ### Changed
 
-<<<<<<< HEAD
 - Improved user error when a Lightning App is already running locally ([#15752](https://github.com/Lightning-AI/lightning/pull/15752))
-
-
-- `lightning add ssh-key` CLI command has been transitioned to `lightning create ssh-key` with the same calling signature ([#15761](https://github.com/Lightning-AI/lightning/pull/15761))
-- `lightning remove ssh-key` CLI command has been transitioned to `lightning delete ssh-key` with the same calling signature ([#15761](https://github.com/Lightning-AI/lightning/pull/15761))
-=======
--
->>>>>>> dd835871
 
 
 ### Deprecated
@@ -127,11 +119,6 @@
 - Fixed catimage import ([#15712](https://github.com/Lightning-AI/lightning/pull/15712))
 - Parse all lines in app file looking for shebangs to run commands ([#15714](https://github.com/Lightning-AI/lightning/pull/15714))
 
-<<<<<<< HEAD
-- Fixed setting property to the LightningFlow ([#15750](https://github.com/Lightning-AI/lightning/pull/15750))
-
-=======
->>>>>>> dd835871
 
 ## [1.8.1] - 2022-11-10
 
