# Copyright The Lightning AI team.
#
# Licensed under the Apache License, Version 2.0 (the "License");
# you may not use this file except in compliance with the License.
# You may obtain a copy of the License at
#
#     http://www.apache.org/licenses/LICENSE-2.0
#
# Unless required by applicable law or agreed to in writing, software
# distributed under the License is distributed on an "AS IS" BASIS,
# WITHOUT WARRANTIES OR CONDITIONS OF ANY KIND, either express or implied.
# See the License for the specific language governing permissions and
# limitations under the License.
import functools
import os
import threading
from contextlib import _GeneratorContextManager, contextmanager
from datetime import timedelta
from pathlib import Path
<<<<<<< HEAD
from typing import TYPE_CHECKING, Any, Dict, Generator, List, Literal, Optional, Tuple, Type, Union
=======
from typing import Any, Callable, Dict, Generator, Iterable, List, Literal, Optional, Tuple, Type, TYPE_CHECKING, Union
>>>>>>> 420eb6f2

import torch
from torch import Tensor
from torch.nn import Module
from torch.optim import Optimizer

from lightning.fabric.accelerators import Accelerator
from lightning.fabric.plugins import CheckpointIO, ClusterEnvironment, Precision
from lightning.fabric.plugins.collectives.torch_collective import default_pg_timeout
from lightning.fabric.plugins.precision.fsdp import FSDPPrecision
from lightning.fabric.strategies.launchers.subprocess_script import _SubprocessScriptLauncher
from lightning.fabric.strategies.parallel import ParallelStrategy
from lightning.fabric.strategies.registry import _StrategyRegistry
<<<<<<< HEAD
from lightning.fabric.strategies.strategy import TBroadcast, _BackwardSyncControl, _Sharded
=======
from lightning.fabric.strategies.strategy import (
    _BackwardSyncControl,
    _Sharded,
    _validate_keys_for_strict_loading,
    TBroadcast,
)
>>>>>>> 420eb6f2
from lightning.fabric.utilities.distributed import (
    ReduceOp,
    _get_default_process_group_backend_for_device,
    _init_dist_connection,
    _sync_ddp_if_available,
)
from lightning.fabric.utilities.distributed import group as _group
from lightning.fabric.utilities.imports import (
    _TORCH_GREATER_EQUAL_1_12,
    _TORCH_GREATER_EQUAL_1_13,
    _TORCH_GREATER_EQUAL_2_0,
)
from lightning.fabric.utilities.rank_zero import rank_zero_only, rank_zero_warn
from lightning.fabric.utilities.seed import reset_seed
from lightning.fabric.utilities.types import _PATH

_SUPPORTS_OPTIMIZER_IN_FSDP_BACKWARD = False
if _TORCH_GREATER_EQUAL_2_0 and torch.distributed.is_available():
    from torch.distributed.fsdp._common_utils import _get_module_fsdp_state
    from torch.distributed.fsdp._traversal_utils import _get_fsdp_handles
    from torch.distributed.fsdp.flat_param import FlatParameter, FlatParamHandle

    _SUPPORTS_OPTIMIZER_IN_FSDP_BACKWARD = True

if TYPE_CHECKING:
    from torch.distributed.fsdp.fully_sharded_data_parallel import CPUOffload, FullyShardedDataParallel, MixedPrecision

    from lightning.fabric.wrappers import _FabricModule

_FSDP_ALIASES = ("fsdp", "fsdp_cpu_offload")
_METADATA_FILENAME = "meta.pt"


class FSDPStrategy(ParallelStrategy, _Sharded):
    r"""Strategy for Fully Sharded Data Parallel provided by torch.distributed.

    .. warning::  This is an :ref:`experimental <versioning:Experimental API>` feature.

    Fully Sharded Training shards the entire model across all available GPUs, allowing you to scale model
    size, whilst using efficient communication to reduce overhead. In practice, this means we can remain
    at parity with PyTorch DDP, whilst scaling our model sizes dramatically. The technique is similar
    to ZeRO-Stage 3.

    For more information check out
    `this blogpost <https://pytorch.org/blog/introducing-pytorch-fully-sharded-data-parallel-api>`__.

    Defaults have been set and options have been exposed, but may require configuration
    based on your level of memory/speed efficiency. We suggest having a look at
    `this tutorial <https://pytorch.org/tutorials/intermediate/FSDP_tutorial.html>`__ for more information.

    Arguments:
        cpu_offload: See ``cpu_offload`` parameter in :class:`torch.distributed.fsdp.FullyShardedDataParallel`.
        mixed_precision: See ``mixed_precision`` parameter in :class:`torch.distributed.fsdp.FullyShardedDataParallel`.
        activation_checkpointing: A single layer or a list of layer classes for which you want to enable activation
            checkpointing. This is typically your transformer block (including attention + feed-forward).
            Enabling this can free up a significant amount of memory at the cost of speed since activations in
            these layers need to be recomputed during backpropagation.
        state_dict_type: The format in which the state of the model and optimizers gets saved into the checkpoint.

            - ``"full"``: The full weights and optimizer states get assembled on rank 0 and saved to a single file.
            - ``"sharded"``: Each rank saves its shard of weights and optimizer states to a file. The checkpoint is
              a folder with as many files as the world size.

        \**kwargs: See available parameters in :class:`torch.distributed.fsdp.FullyShardedDataParallel`.
    """

    def __init__(
        self,
        accelerator: Optional[Accelerator] = None,
        parallel_devices: Optional[List[torch.device]] = None,
        cluster_environment: Optional[ClusterEnvironment] = None,
        checkpoint_io: Optional[CheckpointIO] = None,
        precision: Optional[Precision] = None,
        process_group_backend: Optional[str] = None,
        timeout: Optional[timedelta] = default_pg_timeout,
        cpu_offload: Union[bool, "CPUOffload", None] = None,
        mixed_precision: Optional["MixedPrecision"] = None,
        activation_checkpointing: Optional[Union[Type[Module], List[Type[Module]]]] = None,
        state_dict_type: Literal["full", "sharded"] = "sharded",
        **kwargs: Any,
    ) -> None:
        if not _TORCH_GREATER_EQUAL_1_12:
            raise NotImplementedError("`FSDPStrategy` is supported from PyTorch v1.12.0 onwards.")

        super().__init__(
            accelerator=accelerator,
            parallel_devices=parallel_devices,
            cluster_environment=cluster_environment,
            checkpoint_io=checkpoint_io,
            precision=precision,
        )
        self._num_nodes = 1
        self._process_group_backend: Optional[str] = process_group_backend
        self._timeout: Optional[timedelta] = timeout
        self._backward_sync_control = _FSDPBackwardSyncControl()
        self._fsdp_kwargs = kwargs

        if _TORCH_GREATER_EQUAL_2_0:
            # Enables joint setup of model and optimizer, multiple optimizer param groups, and `torch.compile()`
            self._fsdp_kwargs.setdefault("use_orig_params", True)

        if activation_checkpointing and not _TORCH_GREATER_EQUAL_1_13:
            raise ValueError("Activation checkpointing requires torch >= 1.13.0. HINT: `pip install -U torch`")
        activation_checkpointing = activation_checkpointing or []
        self._activation_checkpointing = (
            [activation_checkpointing] if not isinstance(activation_checkpointing, list) else activation_checkpointing
        )
        self._state_dict_type = state_dict_type
        self.cpu_offload = _init_cpu_offload(cpu_offload)
        self.mixed_precision = mixed_precision

    @property
    def root_device(self) -> torch.device:
        assert self.parallel_devices is not None
        return self.parallel_devices[self.local_rank]

    @property
    def num_nodes(self) -> int:
        return self._num_nodes

    @num_nodes.setter
    def num_nodes(self, num_nodes: int) -> None:
        self._num_nodes = num_nodes

    @property
    def num_processes(self) -> int:
        return len(self.parallel_devices) if self.parallel_devices is not None else 0

    @property
    def distributed_sampler_kwargs(self) -> Dict[str, Any]:
        return {"num_replicas": (self.num_nodes * self.num_processes), "rank": self.global_rank}

    @property
    def process_group_backend(self) -> Optional[str]:
        return self._process_group_backend

    @property
    def mixed_precision_config(self) -> Optional["MixedPrecision"]:
        if self.mixed_precision:
            return self.mixed_precision
        if isinstance(self.precision, FSDPPrecision):
            return self.precision.mixed_precision_config
        return None

    def _configure_launcher(self) -> None:
        assert self.cluster_environment is not None
        if not self.cluster_environment.creates_processes_externally:
            self._launcher = _SubprocessScriptLauncher(self.cluster_environment, self.num_processes, self.num_nodes)

    def setup_environment(self) -> None:
        self._setup_distributed()
        super().setup_environment()

    def setup_module_and_optimizers(
        self, module: Module, optimizers: List[Optimizer]
    ) -> Tuple[Module, List[Optimizer]]:
        """Wraps the model into a
        :class:`~torch.distributed.fsdp.fully_sharded_data_parallel.FullyShardedDataParallel` module
        and sets `use_orig_params=True` to keep the reference to the original parameters in the
        optimizer.
        """
        if not _TORCH_GREATER_EQUAL_2_0:
            raise NotImplementedError(
                f"The `{type(self).__name__}` does not support the joint setup of module and optimizer(s)."
                " Please do it in this order: Create the model, call `setup_module`, create the optimizer,"
                " call `setup_optimizer`."
            )
        use_orig_params = self._fsdp_kwargs.get("use_orig_params")
        if use_orig_params is False:
            raise ValueError(
                f"You set `{type(self).__name__}(use_orig_params=False)` but this is not supported when"
                " setting the model and optimizer up jointly. Either set it to `True` or set the objects"
                " up in this order: Create the model, call `setup_module`, create the optimizer,"
                " call `setup_optimizer`."
            )
        module = self.setup_module(module)
        return module, optimizers

    def setup_module(self, module: Module) -> "FullyShardedDataParallel":
        """Wraps the model into a
        :class:`~torch.distributed.fsdp.fully_sharded_data_parallel.FullyShardedDataParallel` module."""
        from torch.distributed.fsdp.fully_sharded_data_parallel import FullyShardedDataParallel

        if "auto_wrap_policy" in self._fsdp_kwargs and any(
            isinstance(mod, FullyShardedDataParallel) for mod in module.modules()
        ):
            # If model is already wrapped, we need to avoid sending the `auto_wrap_policy`
            del self._fsdp_kwargs["auto_wrap_policy"]
        wrapped_module = FullyShardedDataParallel(
            module=module,
            cpu_offload=self.cpu_offload,
            mixed_precision=self.mixed_precision_config,
            device_id=self.root_device.index,
            **self._fsdp_kwargs,
        )

        # activation checkpointing needs to be set up after wrapping the model
        if _TORCH_GREATER_EQUAL_1_13 and self._activation_checkpointing:
            _setup_activation_checkpointing(module=wrapped_module, layers=self._activation_checkpointing)

        return wrapped_module

    def setup_optimizer(self, optimizer: Optimizer) -> Optimizer:
        """Set up an optimizer for a model wrapped with FSDP.

        This setup method doesn't modify the optimizer or wrap the optimizer. The only thing it currently does is verify
        that the optimizer was created after the model was wrapped with :meth:`setup_module` with a reference to the
        flattened parameters.
        """
        if _TORCH_GREATER_EQUAL_2_0:
            return optimizer

        from torch.distributed.fsdp import FlatParameter

        num_groups = len(optimizer.param_groups)
        if num_groups > 1:
            raise ValueError(
                "An optimizer used with an FSDP model does not support multiple param groups."
                f" Found {num_groups} parameter groups."
            )

        if any(isinstance(param, FlatParameter) for param in optimizer.param_groups[0]["params"]):
            return optimizer

        raise ValueError(
            "The optimizer does not seem to reference any FSDP parameters. HINT: Make sure to create the optimizer"
            " after setting up the model."
        )

    def module_to_device(self, module: Module) -> None:
        pass

    @contextmanager
    def module_init_context(self) -> Generator[None, None, None]:
        # TODO: Use the meta device and reset parameters after https://github.com/pytorch/pytorch/issues/90465
        # is resolved. For now, the module will get moved to the device in `setup_module`.
        with self.precision.init_context(), self.module_sharded_context():
            yield

    @contextmanager
    def module_sharded_context(self) -> Generator:
        from torch.distributed.fsdp.fully_sharded_data_parallel import FullyShardedDataParallel
        from torch.distributed.fsdp.wrap import enable_wrap

        with enable_wrap(
            wrapper_cls=FullyShardedDataParallel,
            cpu_offload=self.cpu_offload,
            mixed_precision=self.mixed_precision_config,
            device_id=self.root_device.index,
            **self._fsdp_kwargs,
        ):
            yield

    def all_reduce(
        self, tensor: Tensor, group: Optional[Any] = None, reduce_op: Optional[Union[ReduceOp, str]] = "mean"
    ) -> Tensor:
        if isinstance(tensor, Tensor):
            return _sync_ddp_if_available(tensor, group, reduce_op=reduce_op)
        return tensor

    def barrier(self, *args: Any, **kwargs: Any) -> None:
        if not torch.distributed.is_initialized():
            return
        if torch.distributed.get_backend() == "nccl":
            torch.distributed.barrier(device_ids=[self.root_device.index])
        else:
            torch.distributed.barrier()

    def broadcast(self, obj: TBroadcast, src: int = 0) -> TBroadcast:
        if not torch.distributed.is_initialized():
            return obj

        obj = [obj]
        torch.distributed.broadcast_object_list(obj, src, group=_group.WORLD)
        return obj[0]

    def clip_gradients_norm(  # type: ignore[override]
        self,
        module: "FullyShardedDataParallel",
        optimizer: Optimizer,
        max_norm: Union[float, int],
        norm_type: Union[float, int] = 2.0,
        error_if_nonfinite: bool = True,
    ) -> Tensor:
        """Clip gradients by norm."""
        rank_zero_warn("Gradient Clipping by Norm is currently experimental for FSDP. Proceed with Caution!")
        self.precision.unscale_gradients(optimizer)
        return module.clip_grad_norm_(max_norm=max_norm, norm_type=norm_type)

    def clip_gradients_value(  # type: ignore[override]
        self, module: "FullyShardedDataParallel", optimizer: Optimizer, clip_val: Union[float, int]
    ) -> None:
        """Clip gradients by value."""

        raise NotImplementedError(
            "FSDP currently does not support to clip gradients by value. "
            "Consider clipping by norm instead or choose another strategy!"
        )

    def save_checkpoint(
        self, path: _PATH, state: Dict[str, Union[Module, Optimizer, Any]], storage_options: Optional[Any] = None
    ) -> None:
        """Save model, optimizer, and other state to a checkpoint on disk.

        If the state-dict-type is ``'full'``, the checkpoint will be written to a single file containing the weights,
        optimizer state and other metadata. If the state-dict-type is ``'sharded'``, the checkpoint gets saved as a
        directory containing one file per process, with model- and optimizer shards stored per file. Additionally, it
        creates a metadata file `meta.pt` with the rest of the user's state (only saved from rank 0).
        """
        if not _TORCH_GREATER_EQUAL_2_0:
            raise NotImplementedError(
                "Saving and loading checkpoints with the `FSDPStrategy` is not supported in PyTorch < 2.0."
                " Please upgrade `torch` or file an issue: `https://github.com/Lightning-AI/lightning/issues`."
            )
        if storage_options is not None:
            raise TypeError(
                "`FSDPStrategy.save_checkpoint(..., storage_options=...)` is not supported because"
                " `FSDPStrategy` does not use the `CheckpointIO`."
            )
        # broadcast the path from rank 0 to ensure all the states are saved in a common path
        path = Path(self.broadcast(path))
        if path.is_dir() and os.listdir(path):
            raise FileExistsError(f"The checkpoint directory already exists and is not empty: {path}")

        from torch.distributed.checkpoint import FileSystemWriter, save_state_dict
        from torch.distributed.fsdp import FullyShardedDataParallel as FSDP

        modules = [module for module in state.values() if isinstance(module, FSDP)]
        if len(modules) == 0:
            raise ValueError(
                "Could not find a FSDP model in the provided checkpoint state. Please provide the model as"
                " part of the state like so: `save_checkpoint(..., state={'model': model, ...})`. Make sure"
                " you set up the model (and optimizers if any) through the strategy before saving the checkpoint."
            )
        if len(modules) > 1:
            raise ValueError(
                "Found multiple FSDP modules in the given state. Saving checkpoints with FSDP is"
                " currently limited to a single model per checkpoint. To save multiple models, call the"
                " save method for each model separately with a different path."
            )

        module = modules[0]

        if self._state_dict_type == "sharded":
            path.mkdir(parents=True, exist_ok=True)
            state_dict_ctx = _get_sharded_state_dict_context(module)

            # replace the modules and optimizer objects in the state with their local state dict
            # and separate the user's metadata
            converted_state = {}
            metadata = {}
            with state_dict_ctx:
                for key, obj in state.items():
                    if isinstance(obj, FSDP):
                        converted_state[key] = obj.state_dict()
                    elif isinstance(obj, Optimizer):
                        converted_state[key] = FSDP.optim_state_dict(module, obj)
                    else:  # everything not a module or optimizer is considered metadata
                        metadata[key] = obj

            # FSDP's FileSystemWriter streams the tensors to disk to minimize memory peaks
            writer = FileSystemWriter(path=path, single_file_per_rank=True)
            save_state_dict(converted_state, writer)

            if self.global_rank == 0:
                torch.save(metadata, path / _METADATA_FILENAME)

        elif self._state_dict_type == "full":
            state_dict_ctx = _get_full_state_dict_context(module)
            full_state = {}
            with state_dict_ctx:
                for key, obj in state.items():
                    if isinstance(obj, FSDP):
                        full_state[key] = obj.state_dict()
                    elif isinstance(obj, Optimizer):
                        full_state[key] = FSDP.optim_state_dict(module, obj)
                    else:  # everything not a module or optimizer is considered metadata
                        full_state[key] = obj  # type: ignore[assignment]

            if self.global_rank == 0:
                torch.save(full_state, path)
        else:
            raise ValueError(f"Unknown state_dict_type: {self._state_dict_type}")

    def load_checkpoint(
        self,
        path: _PATH,
        state: Optional[Dict[str, Union[Module, Optimizer, Any]]] = None,
        strict: bool = True,
    ) -> Dict[str, Any]:
        """Load the contents from a checkpoint and restore the state of the given objects.

        The strategy currently only supports saving and loading sharded checkpoints which are stored in form of a
        directory of multiple files rather than a single file.
        """
        if not _TORCH_GREATER_EQUAL_2_0:
            raise NotImplementedError(
                "Saving and loading checkpoints with the `FSDPStrategy` is not supported in PyTorch < 2.0."
                " Please upgrade `torch` or file an issue: `https://github.com/Lightning-AI/lightning/issues`."
            )
        if not state:
            raise ValueError(
                f"Got FSDPStrategy.load_checkpoint(..., state={state!r}) but a state with at least "
                f" a model instance to reload is required. Pass it in like so:"
                " FSDPStrategy.load_checkpoint(..., state={'model': model, ...})"
            )
        # broadcast the path from rank 0 to ensure all the states are loaded from a common path
        path = Path(self.broadcast(path))

        from torch.distributed.checkpoint import FileSystemReader, load_state_dict
        from torch.distributed.checkpoint.optimizer import load_sharded_optimizer_state_dict
        from torch.distributed.fsdp import FullyShardedDataParallel as FSDP

        modules = {key: module for key, module in state.items() if isinstance(module, FSDP)}
        optimizers = {key: optim for key, optim in state.items() if isinstance(optim, Optimizer)}
        if len(modules) == 0:
            raise ValueError(
                "Could not find a FSDP model in the provided checkpoint state. Please provide the model as"
                " part of the state like so: `load_checkpoint(..., state={'model': model, ...})`. Make sure"
                " you set up the model (and optimizers if any) through the strategy before loading the checkpoint."
            )
        if len(modules) > 1:
            raise ValueError(
                "Found multiple FSDP modules in the given state. Loading checkpoints with FSDP is"
                " currently limited to a single model per checkpoint. To load multiple models, call the"
                " load method for each model separately with a different path."
            )
        module_key, module = list(modules.items())[0]

        if _is_sharded_checkpoint(path):
            state_dict_ctx = _get_sharded_state_dict_context(module)
            reader = FileSystemReader(path=path)

            with state_dict_ctx:
                module_state = {module_key: module.state_dict()}
                load_state_dict(module_state, reader)
                module.load_state_dict(module_state[module_key], strict=strict)

                # the optimizer states must be loaded separately
                for optim_key, optim in optimizers.items():
                    optim_state = load_sharded_optimizer_state_dict(
                        model_state_dict=module_state[module_key],
                        optimizer_key=optim_key,
                        storage_reader=reader,
                    )
                    flattened_osd = FSDP.optim_state_dict_to_load(
                        optim_state_dict=optim_state[optim_key],
                        model=module,
                        optim=optim,
                    )
                    optim.load_state_dict(flattened_osd)

            # Load metadata (anything not a module or optimizer)
            metadata = torch.load(path / _METADATA_FILENAME)
            requested_metadata_keys = state.keys() - modules.keys() - optimizers.keys()
            _validate_keys_for_strict_loading(requested_metadata_keys, metadata.keys(), strict=strict)
            for key in requested_metadata_keys:
                if key not in metadata:
                    continue
                state[key] = metadata.pop(key)

            # return the remaining metadata that wasn't requested as part of `state`
            return metadata

        if _is_full_checkpoint(path):
            if optimizers:
                rank_zero_warn(
                    "Loading a full-state checkpoint into FSDP currently only supports loading the model weights."
                    " The optimizer state won't be reloaded."
                )

            # This is inefficient, as multiple copies of the checkpoint are held in CPU memory at once.
            # There is currently no other way because `summon_full_params` does not support write-back from rank 0 only.
            checkpoint = torch.load(path, map_location="cpu")
            with FSDP.summon_full_params(module, writeback=True, rank0_only=False):
                module.load_state_dict(checkpoint.pop(module_key), strict=strict)

            requested_metadata_keys = state.keys() - modules.keys() - optimizers.keys()
            _validate_keys_for_strict_loading(requested_metadata_keys, checkpoint.keys(), strict=strict)
            # Load metadata (anything not a module or optimizer)
            for key in requested_metadata_keys:
                if key not in checkpoint:
                    continue
                state[key] = checkpoint.pop(key)

            # return the remaining metadata that wasn't requested as part of `state`
            return checkpoint

        raise ValueError(
            f"The path {str(path)!r} does not point to a valid checkpoint. Make sure the path points to either a"
            " directory with FSDP checkpoint shards, or a single file with a full checkpoint."
        )

    @classmethod
    def register_strategies(cls, strategy_registry: _StrategyRegistry) -> None:
        if not _TORCH_GREATER_EQUAL_1_12 or not torch.distributed.is_available():
            return

        strategy_registry.register(
            "fsdp",
            cls,
            description="Fully Sharded Data Parallel (FSDP) training",
        )
        strategy_registry.register(
            "fsdp_cpu_offload",
            cls,
            description="Fully Sharded Data Parallel (FSDP) training with Full Sharding and CPU Offloading",
            cpu_offload=True,
        )

    def _setup_distributed(self) -> None:
        reset_seed()
        self._set_world_ranks()
        self._process_group_backend = self._get_process_group_backend()
        assert self.cluster_environment is not None
        _init_dist_connection(self.cluster_environment, self._process_group_backend, timeout=self._timeout)

    def _get_process_group_backend(self) -> str:
        return self._process_group_backend or _get_default_process_group_backend_for_device(self.root_device)

    def _set_world_ranks(self) -> None:
        if self.cluster_environment is not None:
            self.cluster_environment.set_global_rank(self.node_rank * self.num_processes + self.local_rank)
            self.cluster_environment.set_world_size(self.num_nodes * self.num_processes)
        # `LightningEnvironment.set_global_rank` will do this too, but we cannot rely on that implementation detail
        # additionally, for some implementations, the setter is a no-op, so it's safer to access the getter
        rank_zero_only.rank = self.global_rank


def _setup_activation_checkpointing(module: "FullyShardedDataParallel", layers: List[Type[Module]]) -> None:
    from torch.distributed.algorithms._checkpoint.checkpoint_wrapper import (
        CheckpointImpl,
        apply_activation_checkpointing,
        checkpoint_wrapper,
    )

    check_fn = lambda submodule: isinstance(submodule, tuple(layers))
    wrapper = functools.partial(
        checkpoint_wrapper,
        checkpoint_impl=CheckpointImpl.NO_REENTRANT,
    )
    apply_activation_checkpointing(module, checkpoint_wrapper_fn=wrapper, check_fn=check_fn)


class _FSDPBackwardSyncControl(_BackwardSyncControl):
    @contextmanager
    def no_backward_sync(self, module: Module) -> Generator:
        """Blocks gradient synchronization inside the
        :class:`~torch.distributed.fsdp.FullyShardedDataParallel` wrapper."""
        from torch.distributed.fsdp.fully_sharded_data_parallel import FullyShardedDataParallel

        if not isinstance(module, FullyShardedDataParallel):
            raise TypeError(
                "Blocking backward sync is only possible if the module passed to"
                f" `{self.__class__.__name__}.no_backward_sync` is wrapped in `FullyShardedDataParallel`."
                f" Got: {module.__class__.__name__}."
            )
        with module.no_sync():
            yield


def _init_cpu_offload(cpu_offload: Optional[Union[bool, "CPUOffload"]]) -> "CPUOffload":
    from torch.distributed.fsdp import CPUOffload

    return cpu_offload if isinstance(cpu_offload, CPUOffload) else CPUOffload(offload_params=bool(cpu_offload))


def _optimizer_has_flat_params(optimizer: Optimizer) -> bool:
    _FSDP_FLATTENED = "_fsdp_flattened"
    if _TORCH_GREATER_EQUAL_1_13:
        return any(getattr(param, _FSDP_FLATTENED, False) for param in optimizer.param_groups[0]["params"])

    from torch.distributed.fsdp import FlatParameter

    return any(isinstance(param, FlatParameter) for param in optimizer.param_groups[0]["params"])


def _get_sharded_state_dict_context(module: "FullyShardedDataParallel") -> _GeneratorContextManager:
    from torch.distributed.fsdp import FullyShardedDataParallel as FSDP
    from torch.distributed.fsdp.api import ShardedOptimStateDictConfig, ShardedStateDictConfig, StateDictType

    state_dict_config = ShardedStateDictConfig(offload_to_cpu=True)
    optim_state_dict_config = ShardedOptimStateDictConfig(offload_to_cpu=True)
    state_dict_type_context = FSDP.state_dict_type(
        module=module,
        state_dict_type=StateDictType.SHARDED_STATE_DICT,
        state_dict_config=state_dict_config,
        optim_state_dict_config=optim_state_dict_config,
    )
    return state_dict_type_context


def _get_full_state_dict_context(module: "FullyShardedDataParallel") -> _GeneratorContextManager:
    from torch.distributed.fsdp import FullyShardedDataParallel as FSDP
    from torch.distributed.fsdp.api import FullOptimStateDictConfig, FullStateDictConfig, StateDictType

    state_dict_config = FullStateDictConfig(offload_to_cpu=True, rank0_only=True)
    optim_state_dict_config = FullOptimStateDictConfig(offload_to_cpu=True, rank0_only=True)
    state_dict_type_context = FSDP.state_dict_type(
        module=module,
        state_dict_type=StateDictType.FULL_STATE_DICT,
        state_dict_config=state_dict_config,
        optim_state_dict_config=optim_state_dict_config,
    )
    return state_dict_type_context


def _is_sharded_checkpoint(path: Path) -> bool:
    """A heuristic check to determine whether the path points to a directory with checkpoint shards."""
    return path.is_dir() and (path / _METADATA_FILENAME).is_file()


def _is_full_checkpoint(path: Path) -> bool:
    return path.is_file()


def _no_op() -> None:
    pass


@contextmanager
def _apply_optimizers_during_fsdp_backward(
    optimizers: Union[Optimizer, Iterable[Optimizer]],
    module: torch.nn.Module,
) -> Generator[None, None, None]:
    """Call `Optimizer.step` as gradients become available.

    NOTE: This is an EXPERIMENTAL utility and exploits behavior which is not
          part of the FSDP public API. Use at your own risk.

    By moving optimizer step invocation into the backward call we can free
    gradients earlier and reduce peak memory.
    """
    assert _SUPPORTS_OPTIMIZER_IN_FSDP_BACKWARD
    apply_lock = threading.Lock()

    param_handles = _get_fsdp_handles(module)
    assert param_handles, f"Module {module} does not appear to contain any FSDP modules."
    fsdp_state = _get_module_fsdp_state(module)
    assert fsdp_state is not None
    fsdp_stream = fsdp_state._streams["post_backward"]

    if isinstance(optimizers, Optimizer):
        optimizers = [optimizers]

    # We cannot trigger the optimizer step until all parameters are ready.
    remaining = {}
    for optimizer in optimizers:
        unfinished: Dict[torch.nn.Parameter, None] = {}  # Use Dict as an ordered set.
        for group in optimizer.param_groups:
            for p in group["params"]:
                if p not in unfinished:
                    assert p not in remaining, f"{p=} is shared between two optimizers."
                    unfinished[p] = None
                    remaining[p] = (optimizer, unfinished)

    def maybe_step(parameters: Iterable[torch.nn.Parameter], post_step: Callable[[], None] = _no_op) -> None:
        for p in tuple(parameters):
            optimizer, unfinished = remaining.pop(p)
            unfinished.pop(p)
            if not unfinished:
                optimizer.step()
                optimizer.zero_grad()

                # Used to call `_clear_grads_if_needed`. Otherwise FSDP might hold on to the memory.
                post_step()

    try:
        hook_handles = []
        for h in param_handles:
            assert isinstance(h, FlatParamHandle)
            flat_param = h.flat_param
            fsdp_acc_grad, _ = flat_param._post_backward_hook_state  # type: ignore

            # We must take `h` and `flat_param` as arguments because Python
            # late binds closures.
            def _opt_hook(h: FlatParamHandle, flat_param: FlatParameter, *_unused: Any) -> None:
                assert flat_param._post_backward_called
                assert h.flat_param is flat_param
                with apply_lock, torch.cuda.stream(fsdp_stream):
                    # We invoke `prepare_gradient_for_optim` earlier than usual.
                    # We also need to prevent the later "normal" invocation,
                    # otherwise the double call will trigger FSDP asserts.
                    prepare_gradient = h.prepare_gradient_for_optim
                    assert hasattr(prepare_gradient, "__func__"), prepare_gradient
                    assert prepare_gradient.__func__ is FlatParamHandle.prepare_gradient_for_optim
                    prepare_gradient()
                    h.prepare_gradient_for_optim = _no_op  # type: ignore[method-assign]
                    maybe_step(flat_param._params or (), h._clear_grads_if_needed)

            hook = functools.partial(_opt_hook, h, flat_param)
            hook_handles.append(fsdp_acc_grad.register_hook(hook))

        yield

    finally:
        # Non-FSDP parameters won't have a grad hook, so handle them here.
        with apply_lock:
            maybe_step(remaining)

        # Unregister the grad hooks.
        for hook_handle in hook_handles:
            hook_handle.remove()

        # And lastly back out the handle monkey patches.
        for h in param_handles:
            if h.prepare_gradient_for_optim is _no_op:
                del h.prepare_gradient_for_optim


def fsdp_overlap_step_with_backward(
    optimizers: Union[Optimizer, Iterable[Optimizer]],
    fabric_module: "_FabricModule",
) -> _GeneratorContextManager:
    from lightning.fabric.wrappers import _FabricModule

    assert isinstance(fabric_module, _FabricModule)
    return _apply_optimizers_during_fsdp_backward(optimizers, fabric_module._forward_module)<|MERGE_RESOLUTION|>--- conflicted
+++ resolved
@@ -17,11 +17,7 @@
 from contextlib import _GeneratorContextManager, contextmanager
 from datetime import timedelta
 from pathlib import Path
-<<<<<<< HEAD
-from typing import TYPE_CHECKING, Any, Dict, Generator, List, Literal, Optional, Tuple, Type, Union
-=======
 from typing import Any, Callable, Dict, Generator, Iterable, List, Literal, Optional, Tuple, Type, TYPE_CHECKING, Union
->>>>>>> 420eb6f2
 
 import torch
 from torch import Tensor
@@ -35,23 +31,19 @@
 from lightning.fabric.strategies.launchers.subprocess_script import _SubprocessScriptLauncher
 from lightning.fabric.strategies.parallel import ParallelStrategy
 from lightning.fabric.strategies.registry import _StrategyRegistry
-<<<<<<< HEAD
-from lightning.fabric.strategies.strategy import TBroadcast, _BackwardSyncControl, _Sharded
-=======
 from lightning.fabric.strategies.strategy import (
     _BackwardSyncControl,
     _Sharded,
     _validate_keys_for_strict_loading,
     TBroadcast,
 )
->>>>>>> 420eb6f2
 from lightning.fabric.utilities.distributed import (
-    ReduceOp,
     _get_default_process_group_backend_for_device,
     _init_dist_connection,
     _sync_ddp_if_available,
 )
 from lightning.fabric.utilities.distributed import group as _group
+from lightning.fabric.utilities.distributed import ReduceOp
 from lightning.fabric.utilities.imports import (
     _TORCH_GREATER_EQUAL_1_12,
     _TORCH_GREATER_EQUAL_1_13,
@@ -576,9 +568,9 @@
 
 def _setup_activation_checkpointing(module: "FullyShardedDataParallel", layers: List[Type[Module]]) -> None:
     from torch.distributed.algorithms._checkpoint.checkpoint_wrapper import (
-        CheckpointImpl,
         apply_activation_checkpointing,
         checkpoint_wrapper,
+        CheckpointImpl,
     )
 
     check_fn = lambda submodule: isinstance(submodule, tuple(layers))
